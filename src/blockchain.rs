--- conflicted
+++ resolved
@@ -1,13 +1,7 @@
 //! Fast access to blockchain data.
 
-<<<<<<< HEAD
-use std::collections::HashMap;
-use std::path::Path;
-use std::hash::Hash;
-use std::sync::RwLock;
-=======
+use std::sync::*;
 use util::*;
->>>>>>> 3c25c062
 use rocksdb::{DB, WriteBatch, Writable};
 use header::*;
 use extras::*;
