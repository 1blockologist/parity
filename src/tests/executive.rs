--- conflicted
+++ resolved
@@ -87,13 +87,8 @@
 				});
 				(gas_left, Some(address))
 			},
-<<<<<<< HEAD
 			// creation failed only due to reaching max_depth
 			(gas_left, None) if ext.state.balance(&ext.params.address) >= *value => {
-=======
-			// creation failed only due to reaching stack_limit
-			Ok((gas_left, None)) if ext.state.balance(&ext.params.address) >= *value => {
->>>>>>> 5426c3e9
 				let address = contract_address(&ext.params.address, &ext.state.nonce(&ext.params.address));
 				self.callcreates.push(CallCreate {
 					data: code.to_vec(),
