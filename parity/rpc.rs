// Copyright 2015-2017 Parity Technologies (UK) Ltd.
// This file is part of Parity.

// Parity is free software: you can redistribute it and/or modify
// it under the terms of the GNU General Public License as published by
// the Free Software Foundation, either version 3 of the License, or
// (at your option) any later version.

// Parity is distributed in the hope that it will be useful,
// but WITHOUT ANY WARRANTY; without even the implied warranty of
// MERCHANTABILITY or FITNESS FOR A PARTICULAR PURPOSE.  See the
// GNU General Public License for more details.

// You should have received a copy of the GNU General Public License
// along with Parity.  If not, see <http://www.gnu.org/licenses/>.

use std::{io, fmt};
use std::sync::Arc;

use dapps;
use dir::default_data_path;
use ethcore_rpc::informant::{RpcStats, Middleware};
use ethcore_rpc::{self as rpc, HttpServerError, Metadata, Origin, AccessControlAllowOrigin, Host};
use helpers::parity_ipc_path;
use jsonrpc_core::MetaIoHandler;
use parity_reactor::TokioRemote;
use rpc_apis::{self, ApiSet};

pub use ethcore_rpc::{IpcServer, HttpServer, RequestMiddleware};

#[derive(Debug, Clone, PartialEq)]
pub struct HttpConfiguration {
	pub enabled: bool,
	pub interface: String,
	pub port: u16,
	pub apis: ApiSet,
	pub cors: Option<Vec<String>>,
	pub hosts: Option<Vec<String>>,
	pub threads: Option<usize>,
}

impl Default for HttpConfiguration {
	fn default() -> Self {
		HttpConfiguration {
			enabled: true,
			interface: "127.0.0.1".into(),
			port: 8545,
			apis: ApiSet::UnsafeContext,
			cors: None,
			hosts: Some(Vec::new()),
			threads: None,
		}
	}
}

#[derive(Debug, PartialEq)]
pub struct IpcConfiguration {
	pub enabled: bool,
	pub socket_addr: String,
	pub apis: ApiSet,
}

impl Default for IpcConfiguration {
	fn default() -> Self {
		let data_dir = default_data_path();
		IpcConfiguration {
			enabled: true,
			socket_addr: parity_ipc_path(&data_dir, "$BASE/jsonrpc.ipc"),
			apis: ApiSet::IpcContext,
		}
	}
}

impl fmt::Display for IpcConfiguration {
	fn fmt(&self, f: &mut fmt::Formatter) -> fmt::Result {
		if self.enabled {
			write!(f, "endpoint address [{}], api list [{:?}]", self.socket_addr, self.apis)
		} else {
			write!(f, "disabled")
		}
	}
}

pub struct Dependencies<D: rpc_apis::Dependencies> {
	pub apis: Arc<D>,
	pub remote: TokioRemote,
	pub stats: Arc<RpcStats>,
}

pub struct RpcExtractor;
impl rpc::HttpMetaExtractor for RpcExtractor {
	type Metadata = Metadata;

	fn read_metadata(&self, origin: String, dapps_origin: Option<String>) -> Metadata {
		let mut metadata = Metadata::default();

		metadata.origin = match (origin.as_str(), dapps_origin) {
			("null", Some(dapp)) => Origin::Dapps(dapp.into()),
			_ => Origin::Rpc(origin),
		};

		metadata
	}
}

impl rpc::IpcMetaExtractor<Metadata> for RpcExtractor {
	fn extract(&self, _req: &rpc::IpcRequestContext) -> Metadata {
		let mut metadata = Metadata::default();
		// TODO [ToDr] Extract proper session id when it's available in context.
		metadata.origin = Origin::Ipc(1.into());
		metadata
	}
}

<<<<<<< HEAD
pub fn new_http<D>(conf: HttpConfiguration, deps: &Dependencies<D>) -> Result<Option<HttpServer>, String>
	where D: rpc_apis::Dependencies
{
=======
fn setup_apis(apis: ApiSet, deps: &Dependencies) -> MetaIoHandler<Metadata, Middleware> {
	rpc_apis::setup_rpc(deps.stats.clone(), deps.apis.clone(), apis)
}

pub fn new_http(conf: HttpConfiguration, deps: &Dependencies, middleware: Option<dapps::Middleware>) -> Result<Option<HttpServer>, String> {
>>>>>>> c3769b88
	if !conf.enabled {
		return Ok(None);
	}

	let url = format!("{}:{}", conf.interface, conf.port);
	let addr = url.parse().map_err(|_| format!("Invalid JSONRPC listen host/port given: {}", url))?;
<<<<<<< HEAD
	Ok(Some(setup_http_rpc_server(deps, &addr, conf.cors, conf.hosts, conf.apis)?))
}

fn setup_apis<D>(apis: ApiSet, deps: &Dependencies<D>) -> MetaIoHandler<Metadata, Middleware<D::Notifier>>
	where D: rpc_apis::Dependencies
{
	rpc_apis::setup_rpc(deps.stats.clone(), &*deps.apis, apis)
}

pub fn setup_http_rpc_server<D: rpc_apis::Dependencies>(
	dependencies: &Dependencies<D>,
	url: &SocketAddr,
	cors_domains: Option<Vec<String>>,
	allowed_hosts: Option<Vec<String>>,
	apis: ApiSet
) -> Result<HttpServer, String> {
	let handler = setup_apis(apis, dependencies);
	let remote = dependencies.remote.clone();
	let cors_domains: Option<Vec<_>> = cors_domains.map(|domains| domains.into_iter().map(AccessControlAllowOrigin::from).collect());
	let allowed_hosts: Option<Vec<_>> = allowed_hosts.map(|hosts| hosts.into_iter().map(Host::from).collect());
	let start_result = rpc::start_http(url, cors_domains.into(), allowed_hosts.into(), handler, remote, RpcExtractor);
=======
	let handler = setup_apis(conf.apis, deps);
	let remote = deps.remote.clone();

	let cors_domains: Option<Vec<_>> = conf.cors.map(|domains| domains.into_iter().map(AccessControlAllowOrigin::from).collect());
	let allowed_hosts: Option<Vec<_>> = conf.hosts.map(|hosts| hosts.into_iter().map(Host::from).collect());

	let start_result = rpc::start_http(
		&addr,
		cors_domains.into(),
		allowed_hosts.into(),
		handler,
		remote,
		RpcExtractor,
		match (conf.threads, middleware) {
			(Some(threads), None) => rpc::HttpSettings::Threads(threads),
			(None, middleware) => rpc::HttpSettings::Dapps(middleware),
			(Some(_), Some(_)) => {
				return Err("Dapps and fast multi-threaded RPC server cannot be enabled at the same time.".into())
			},
		}
	);

>>>>>>> c3769b88
	match start_result {
		Ok(server) => Ok(Some(server)),
		Err(HttpServerError::Io(err)) => match err.kind() {
			io::ErrorKind::AddrInUse => Err(
				format!("RPC address {} is already in use, make sure that another instance of an Ethereum client is not running or change the address using the --jsonrpc-port and --jsonrpc-interface options.", url)
			),
			_ => Err(format!("RPC io error: {}", err)),
		},
		Err(e) => Err(format!("RPC error: {:?}", e)),
	}
}

<<<<<<< HEAD
pub fn new_ipc<D: rpc_apis::Dependencies>(conf: IpcConfiguration, deps: &Dependencies<D>) -> Result<Option<IpcServer>, String> {
	if !conf.enabled { return Ok(None); }
	Ok(Some(setup_ipc_rpc_server(deps, &conf.socket_addr, conf.apis)?))
}

pub fn setup_ipc_rpc_server<D: rpc_apis::Dependencies>(dependencies: &Dependencies<D>, addr: &str, apis: ApiSet) -> Result<IpcServer, String> {
	let handler = setup_apis(apis, dependencies);
=======
pub fn new_ipc(conf: IpcConfiguration, dependencies: &Dependencies) -> Result<Option<IpcServer>, String> {
	if !conf.enabled {
		return Ok(None);
	}
	let handler = setup_apis(conf.apis, dependencies);
>>>>>>> c3769b88
	let remote = dependencies.remote.clone();
	match rpc::start_ipc(&conf.socket_addr, handler, remote, RpcExtractor) {
		Ok(server) => Ok(Some(server)),
		Err(io_error) => Err(format!("RPC io error: {}", io_error)),
	}
}

#[cfg(test)]
mod tests {
	use super::RpcExtractor;
	use ethcore_rpc::{HttpMetaExtractor, Origin};

	#[test]
	fn should_extract_rpc_origin() {
		// given
		let extractor = RpcExtractor;

		// when
		let meta = extractor.read_metadata("http://parity.io".into(), None);
		let meta1 = extractor.read_metadata("http://parity.io".into(), Some("ignored".into()));

		// then
		assert_eq!(meta.origin, Origin::Rpc("http://parity.io".into()));
		assert_eq!(meta1.origin, Origin::Rpc("http://parity.io".into()));
	}

	#[test]
	fn should_dapps_origin() {
		// given
		let extractor = RpcExtractor;
		let dapp = "https://wallet.ethereum.org".to_owned();

		// when
		let meta = extractor.read_metadata("null".into(), Some(dapp.clone()));

		// then
		assert_eq!(meta.origin, Origin::Dapps(dapp.into()));
	}
}<|MERGE_RESOLUTION|>--- conflicted
+++ resolved
@@ -112,46 +112,23 @@
 	}
 }
 
-<<<<<<< HEAD
-pub fn new_http<D>(conf: HttpConfiguration, deps: &Dependencies<D>) -> Result<Option<HttpServer>, String>
-	where D: rpc_apis::Dependencies
-{
-=======
-fn setup_apis(apis: ApiSet, deps: &Dependencies) -> MetaIoHandler<Metadata, Middleware> {
-	rpc_apis::setup_rpc(deps.stats.clone(), deps.apis.clone(), apis)
-}
-
-pub fn new_http(conf: HttpConfiguration, deps: &Dependencies, middleware: Option<dapps::Middleware>) -> Result<Option<HttpServer>, String> {
->>>>>>> c3769b88
-	if !conf.enabled {
-		return Ok(None);
-	}
-
-	let url = format!("{}:{}", conf.interface, conf.port);
-	let addr = url.parse().map_err(|_| format!("Invalid JSONRPC listen host/port given: {}", url))?;
-<<<<<<< HEAD
-	Ok(Some(setup_http_rpc_server(deps, &addr, conf.cors, conf.hosts, conf.apis)?))
-}
-
 fn setup_apis<D>(apis: ApiSet, deps: &Dependencies<D>) -> MetaIoHandler<Metadata, Middleware<D::Notifier>>
 	where D: rpc_apis::Dependencies
 {
 	rpc_apis::setup_rpc(deps.stats.clone(), &*deps.apis, apis)
 }
 
-pub fn setup_http_rpc_server<D: rpc_apis::Dependencies>(
-	dependencies: &Dependencies<D>,
-	url: &SocketAddr,
-	cors_domains: Option<Vec<String>>,
-	allowed_hosts: Option<Vec<String>>,
-	apis: ApiSet
-) -> Result<HttpServer, String> {
-	let handler = setup_apis(apis, dependencies);
-	let remote = dependencies.remote.clone();
-	let cors_domains: Option<Vec<_>> = cors_domains.map(|domains| domains.into_iter().map(AccessControlAllowOrigin::from).collect());
-	let allowed_hosts: Option<Vec<_>> = allowed_hosts.map(|hosts| hosts.into_iter().map(Host::from).collect());
-	let start_result = rpc::start_http(url, cors_domains.into(), allowed_hosts.into(), handler, remote, RpcExtractor);
-=======
+pub fn new_http<D: rpc_apis::Dependencies>(
+	conf: HttpConfiguration,
+	deps: &Dependencies<D>,
+	middleware: Option<dapps::Middleware>
+) -> Result<Option<HttpServer>, String> {
+	if !conf.enabled {
+		return Ok(None);
+	}
+
+	let url = format!("{}:{}", conf.interface, conf.port);
+	let addr = url.parse().map_err(|_| format!("Invalid JSONRPC listen host/port given: {}", url))?;
 	let handler = setup_apis(conf.apis, deps);
 	let remote = deps.remote.clone();
 
@@ -174,7 +151,6 @@
 		}
 	);
 
->>>>>>> c3769b88
 	match start_result {
 		Ok(server) => Ok(Some(server)),
 		Err(HttpServerError::Io(err)) => match err.kind() {
@@ -187,21 +163,14 @@
 	}
 }
 
-<<<<<<< HEAD
-pub fn new_ipc<D: rpc_apis::Dependencies>(conf: IpcConfiguration, deps: &Dependencies<D>) -> Result<Option<IpcServer>, String> {
-	if !conf.enabled { return Ok(None); }
-	Ok(Some(setup_ipc_rpc_server(deps, &conf.socket_addr, conf.apis)?))
-}
-
-pub fn setup_ipc_rpc_server<D: rpc_apis::Dependencies>(dependencies: &Dependencies<D>, addr: &str, apis: ApiSet) -> Result<IpcServer, String> {
-	let handler = setup_apis(apis, dependencies);
-=======
-pub fn new_ipc(conf: IpcConfiguration, dependencies: &Dependencies) -> Result<Option<IpcServer>, String> {
+pub fn new_ipc<D: rpc_apis::Dependencies>(
+	conf: IpcConfiguration,
+	dependencies: &Dependencies<D>
+) -> Result<Option<IpcServer>, String> {
 	if !conf.enabled {
 		return Ok(None);
 	}
 	let handler = setup_apis(conf.apis, dependencies);
->>>>>>> c3769b88
 	let remote = dependencies.remote.clone();
 	match rpc::start_ipc(&conf.socket_addr, handler, remote, RpcExtractor) {
 		Ok(server) => Ok(Some(server)),
