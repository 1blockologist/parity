// Copyright 2015, 2016 Ethcore (UK) Ltd.
// This file is part of Parity.

// Parity is free software: you can redistribute it and/or modify
// it under the terms of the GNU General Public License as published by
// the Free Software Foundation, either version 3 of the License, or
// (at your option) any later version.

// Parity is distributed in the hope that it will be useful,
// but WITHOUT ANY WARRANTY; without even the implied warranty of
// MERCHANTABILITY or FITNESS FOR A PARTICULAR PURPOSE.  See the
// GNU General Public License for more details.

// You should have received a copy of the GNU General Public License
// along with Parity.  If not, see <http://www.gnu.org/licenses/>.

//! Ethcore client application.

#![warn(missing_docs)]
#![cfg_attr(all(nightly, feature="dev"), feature(plugin))]
#![cfg_attr(all(nightly, feature="dev"), plugin(clippy))]
extern crate docopt;
extern crate rustc_serialize;
extern crate ethcore_util as util;
extern crate ethcore;
extern crate ethsync;
#[macro_use]
extern crate log as rlog;
extern crate env_logger;
extern crate ctrlc;
extern crate fdlimit;
extern crate daemonize;
extern crate time;
extern crate number_prefix;
extern crate rpassword;

#[cfg(feature = "rpc")]
extern crate ethcore_rpc as rpc;

use std::net::{SocketAddr};
use std::env;
use std::process::exit;
use std::path::PathBuf;
use env_logger::LogBuilder;
use ctrlc::CtrlC;
use util::*;
use util::panics::{MayPanic, ForwardPanic, PanicHandler};
use ethcore::spec::*;
use ethcore::client::*;
use ethcore::service::{ClientService, NetSyncMessage};
use ethcore::ethereum;
use ethsync::{EthSync, SyncConfig, SyncProvider};
use docopt::Docopt;
use daemonize::Daemonize;
use number_prefix::{binary_prefix, Standalone, Prefixed};

fn die_with_message(msg: &str) -> ! {
	println!("ERROR: {}", msg);
	exit(1);
}

#[macro_export]
macro_rules! die {
	($($arg:tt)*) => (die_with_message(&format!("{}", format_args!($($arg)*))));
}

const USAGE: &'static str = r#"
Parity. Ethereum Client.
  By Wood/Paronyan/Kotewicz/Drwięga/Volf.
  Copyright 2015, 2016 Ethcore (UK) Limited

Usage:
  parity daemon <pid-file> [options] [ --no-bootstrap | <enode>... ]
  parity account (new | list)
  parity [options] [ --no-bootstrap | <enode>... ]

Protocol Options:
  --chain CHAIN            Specify the blockchain type. CHAIN may be either a JSON chain specification file
                           or olympic, frontier, homestead, mainnet, morden, or testnet [default: homestead].
  --testnet                Equivalent to --chain testnet (geth-compatible).
  --networkid INDEX        Override the network identifier from the chain we are on.
<<<<<<< HEAD
  --pruning                Enable state/storage trie pruning.
=======
  --pruning                Client should prune the state/storage trie.
>>>>>>> a207b6a1
  -d --datadir PATH        Specify the database & configuration directory path [default: $HOME/.parity]
  --keys-path PATH         Specify the path for JSON key files to be found [default: $HOME/.web3/keys]
  --identity NAME          Specify your node's name.

Networking Options:
  --no-bootstrap           Don't bother trying to connect to any nodes initially.
  --listen-address URL     Specify the IP/port on which to listen for peers [default: 0.0.0.0:30304].
  --public-address URL     Specify the IP/port on which peers may connect.
  --address URL            Equivalent to --listen-address URL --public-address URL.
  --peers NUM              Try to maintain that many peers [default: 25].
  --no-discovery           Disable new peer discovery.
  --no-upnp                Disable trying to figure out the correct public adderss over UPnP.
  --node-key KEY           Specify node secret key, either as 64-character hex string or input to SHA3 operation.

API and Console Options:
  -j --jsonrpc             Enable the JSON-RPC API sever.
  --jsonrpc-addr HOST      Specify the hostname portion of the JSONRPC API server [default: 127.0.0.1].
  --jsonrpc-port PORT      Specify the port portion of the JSONRPC API server [default: 8545].
  --jsonrpc-cors URL       Specify CORS header for JSON-RPC API responses [default: null].
  --jsonrpc-apis APIS      Specify the APIs available through the JSONRPC interface. APIS is a comma-delimited
                           list of API name. Possible name are web3, eth and net. [default: web3,eth,net].
  --rpc                    Equivalent to --jsonrpc (geth-compatible).
  --rpcaddr HOST           Equivalent to --jsonrpc-addr HOST (geth-compatible).
  --rpcport PORT           Equivalent to --jsonrpc-port PORT (geth-compatible).
  --rpcapi APIS            Equivalent to --jsonrpc-apis APIS (geth-compatible).
  --rpccorsdomain URL      Equivalent to --jsonrpc-cors URL (geth-compatible).

Sealing/Mining Options:
  --author ADDRESS         Specify the block author (aka "coinbase") address for sending block rewards
                           from sealed blocks [default: 0037a6b811ffeb6e072da21179d11b1406371c63].
  --extradata STRING      Specify a custom extra-data for authored blocks, no more than 32 characters.

Memory Footprint Options:
  --cache-pref-size BYTES  Specify the prefered size of the blockchain cache in bytes [default: 16384].
  --cache-max-size BYTES   Specify the maximum size of the blockchain cache in bytes [default: 262144].
  --queue-max-size BYTES   Specify the maximum size of memory to use for block queue [default: 52428800].
  --cache MEGABYTES        Set total amount of cache to use for the entire system, mutually exclusive with
                           other cache options (geth-compatible).

Miscellaneous Options:
  -l --logging LOGGING     Specify the logging level.
  -v --version             Show information about version.
  -h --help                Show this screen.
"#;

#[derive(Debug, RustcDecodable)]
struct Args {
	cmd_daemon: bool,
	cmd_account: bool,
	cmd_new: bool,
	cmd_list: bool,
	arg_pid_file: String,
	arg_enode: Vec<String>,
	flag_chain: String,
	flag_testnet: bool,
	flag_datadir: String,
	flag_networkid: Option<String>,
	flag_identity: String,
	flag_cache: Option<usize>,
	flag_keys_path: String,
	flag_pruning: bool,
	flag_no_bootstrap: bool,
	flag_listen_address: String,
	flag_public_address: Option<String>,
	flag_address: Option<String>,
	flag_peers: usize,
	flag_no_discovery: bool,
	flag_no_upnp: bool,
	flag_node_key: Option<String>,
	flag_cache_pref_size: usize,
	flag_cache_max_size: usize,
	flag_queue_max_size: usize,
	flag_jsonrpc: bool,
	flag_jsonrpc_addr: String,
	flag_jsonrpc_port: u16,
	flag_jsonrpc_cors: String,
	flag_jsonrpc_apis: String,
	flag_rpc: bool,
	flag_rpcaddr: Option<String>,
	flag_rpcport: Option<u16>,
	flag_rpccorsdomain: Option<String>,
	flag_rpcapi: Option<String>,
	flag_logging: Option<String>,
	flag_version: bool,
	flag_author: String,
	flag_extra_data: Option<String>,
}

fn setup_log(init: &Option<String>) {
	use rlog::*;

	let mut builder = LogBuilder::new();
	builder.filter(None, LogLevelFilter::Info);

	if env::var("RUST_LOG").is_ok() {
		builder.parse(&env::var("RUST_LOG").unwrap());
	}

	if let Some(ref s) = *init {
		builder.parse(s);
	}

	let format = |record: &LogRecord| {
		let timestamp = time::strftime("%Y-%m-%d %H:%M:%S %Z", &time::now()).unwrap();
		if max_log_level() <= LogLevelFilter::Info {
			format!("{}{}", timestamp, record.args())
		} else {
			format!("{}{}:{}: {}", timestamp, record.level(), record.target(), record.args())
		}
    };
	builder.format(format);
	builder.init().unwrap();
}

#[cfg(feature = "rpc")]
fn setup_rpc_server(client: Arc<Client>, sync: Arc<EthSync>, url: &str, cors_domain: &str, apis: Vec<&str>) -> Option<Arc<PanicHandler>> {
	use rpc::v1::*;

	let server = rpc::RpcServer::new();
	for api in apis.into_iter() {
		match api {
			"web3" => server.add_delegate(Web3Client::new().to_delegate()),
			"net" => server.add_delegate(NetClient::new(&sync).to_delegate()),
			"eth" => {
				server.add_delegate(EthClient::new(&client, &sync).to_delegate());
				server.add_delegate(EthFilterClient::new(&client).to_delegate());
			}
			_ => {
				die!("{}: Invalid API name to be enabled.", api);
			}
		}
	}
	Some(server.start_http(url, cors_domain, 1))
}

#[cfg(not(feature = "rpc"))]
fn setup_rpc_server(_client: Arc<Client>, _sync: Arc<EthSync>, _url: &str) -> Option<Arc<PanicHandler>> {
	None
}

fn print_version() {
	println!("\
Parity
  version {}
Copyright 2015, 2016 Ethcore (UK) Limited
License GPLv3+: GNU GPL version 3 or later <http://gnu.org/licenses/gpl.html>.
This is free software: you are free to change and redistribute it.
There is NO WARRANTY, to the extent permitted by law.

By Wood/Paronyan/Kotewicz/Drwięga/Volf.\
", version());
}

struct Configuration {
	args: Args
}

impl Configuration {
	fn parse() -> Self {
		Configuration {
			args: Docopt::new(USAGE).and_then(|d| d.decode()).unwrap_or_else(|e| e.exit()),
		}
	}

	fn path(&self) -> String {
		self.args.flag_datadir.replace("$HOME", env::home_dir().unwrap().to_str().unwrap())
	}

	fn author(&self) -> Address {
		Address::from_str(&self.args.flag_author).unwrap_or_else(|_| die!("{}: Invalid address for --author. Must be 40 hex characters, without the 0x at the beginning.", self.args.flag_author))
	}

	fn extra_data(&self) -> Bytes {
		match self.args.flag_extra_data {
			Some(ref x) if x.len() <= 32 => x.as_bytes().to_owned(),
			None => version_data(),
			Some(ref x) => { die!("{}: Extra data must be at most 32 characters.", x); }
		}
	}

	fn _keys_path(&self) -> String {
		self.args.flag_keys_path.replace("$HOME", env::home_dir().unwrap().to_str().unwrap())
	}

	fn spec(&self) -> Spec {
		if self.args.flag_testnet {
			return ethereum::new_morden();
		}
		match self.args.flag_chain.as_ref() {
			"frontier" | "homestead" | "mainnet" => ethereum::new_frontier(),
			"morden" | "testnet" => ethereum::new_morden(),
			"olympic" => ethereum::new_olympic(),
			f => Spec::from_json_utf8(contents(f).unwrap_or_else(|_| die!("{}: Couldn't read chain specification file. Sure it exists?", f)).as_ref()),
		}
	}

	fn normalize_enode(e: &str) -> Option<String> {
		if is_valid_node_url(e) {
			Some(e.to_owned())
		} else {
			None
		}
	}

	fn init_nodes(&self, spec: &Spec) -> Vec<String> {
		if self.args.flag_no_bootstrap { Vec::new() } else {
			match self.args.arg_enode.len() {
				0 => spec.nodes().clone(),
				_ => self.args.arg_enode.iter().map(|s| Self::normalize_enode(s).unwrap_or_else(||die!("{}: Invalid node address format given for a boot node.", s))).collect(),
			}
		}
	}

	#[cfg_attr(all(nightly, feature="dev"), allow(useless_format))]
	fn net_addresses(&self) -> (Option<SocketAddr>, Option<SocketAddr>) {
		let mut listen_address = None;
		let mut public_address = None;

		if let Some(ref a) = self.args.flag_address {
			public_address = Some(SocketAddr::from_str(a.as_ref()).unwrap_or_else(|_| die!("{}: Invalid listen/public address given with --address", a)));
			listen_address = public_address;
		}
		if listen_address.is_none() {
			listen_address = Some(SocketAddr::from_str(self.args.flag_listen_address.as_ref()).unwrap_or_else(|_| die!("{}: Invalid listen/public address given with --listen-address", self.args.flag_listen_address)));
		}
		if let Some(ref a) = self.args.flag_public_address {
			if public_address.is_some() {
				die!("Conflicting flags provided: --address and --public-address");
			}
			public_address = Some(SocketAddr::from_str(a.as_ref()).unwrap_or_else(|_| die!("{}: Invalid listen/public address given with --public-address", a)));
		}
		(listen_address, public_address)
	}

	fn net_settings(&self, spec: &Spec) -> NetworkConfiguration {
		let mut ret = NetworkConfiguration::new();
		ret.nat_enabled = !self.args.flag_no_upnp;
		ret.boot_nodes = self.init_nodes(spec);
		let (listen, public) = self.net_addresses();
		ret.listen_address = listen;
		ret.public_address = public;
		ret.use_secret = self.args.flag_node_key.as_ref().map(|s| Secret::from_str(&s).unwrap_or_else(|_| s.sha3()));
		ret.discovery_enabled = !self.args.flag_no_discovery;
		ret.ideal_peers = self.args.flag_peers as u32;
		let mut net_path = PathBuf::from(&self.path());
		net_path.push("network");
		ret.config_path = Some(net_path.to_str().unwrap().to_owned());
		ret
	}

	fn execute(&self) {
		if self.args.flag_version {
			print_version();
			return;
		}
		if self.args.cmd_daemon {
			Daemonize::new()
				.pid_file(self.args.arg_pid_file.clone())
				.chown_pid_file(true)
				.start()
				.unwrap_or_else(|e| die!("Couldn't daemonize; {}", e));
		}
		if self.args.cmd_account {
			self.execute_account_cli();
			return;
		}
		self.execute_client();
	}

	fn execute_account_cli(&self) {
		use util::keys::store::SecretStore;
		use rpassword::read_password;
		let mut secret_store = SecretStore::new();
		if self.args.cmd_new {
			println!("Please note that password is NOT RECOVERABLE.");
			println!("Type password: ");
			let password = read_password().unwrap();
			println!("Repeat password: ");
			let password_repeat = read_password().unwrap();
			if password != password_repeat {
				println!("Passwords do not match!");
				return;
			}
			println!("New account address:");
			let new_address = secret_store.new_account(&password).unwrap();
			println!("{:?}", new_address);
			return;
		}
		if self.args.cmd_list {
			println!("Known addresses:");
			for &(addr, _) in secret_store.accounts().unwrap().iter() {
				println!("{:?}", addr);
			}
		}
	}

	fn execute_client(&self) {
		// Setup panic handler
		let panic_handler = PanicHandler::new_in_arc();

		// Setup logging
		setup_log(&self.args.flag_logging);
		// Raise fdlimit
		unsafe { ::fdlimit::raise_fd_limit(); }

		let spec = self.spec();
		let net_settings = self.net_settings(&spec);
		let mut sync_config = SyncConfig::default();
		sync_config.network_id = self.args.flag_networkid.as_ref().map(|id| U256::from_str(id).unwrap_or_else(|_| die!("{}: Invalid index given with --networkid", id))).unwrap_or(spec.network_id());

		// Build client
		let mut client_config = ClientConfig::default();
		match self.args.flag_cache {
			Some(mb) => {
				client_config.blockchain.max_cache_size = mb * 1024 * 1024;
				client_config.blockchain.pref_cache_size = client_config.blockchain.max_cache_size / 2;
			}
			None => {
				client_config.blockchain.pref_cache_size = self.args.flag_cache_pref_size;
				client_config.blockchain.max_cache_size = self.args.flag_cache_max_size;
			}
		}
		client_config.prefer_journal = self.args.flag_pruning;
		client_config.name = self.args.flag_identity.clone();
		client_config.queue.max_mem_use = self.args.flag_queue_max_size;
		let mut service = ClientService::start(client_config, spec, net_settings, &Path::new(&self.path())).unwrap();
		panic_handler.forward_from(&service);
		let client = service.client().clone();
		client.set_author(self.author());
		client.set_extra_data(self.extra_data());

		// Sync
		let sync = EthSync::register(service.network(), sync_config, client);

		// Setup rpc
		if self.args.flag_jsonrpc || self.args.flag_rpc {
			let url = format!("{}:{}",
				self.args.flag_rpcaddr.as_ref().unwrap_or(&self.args.flag_jsonrpc_addr),
				self.args.flag_rpcport.unwrap_or(self.args.flag_jsonrpc_port)
			);
			SocketAddr::from_str(&url).unwrap_or_else(|_|die!("{}: Invalid JSONRPC listen host/port given.", url));
			let cors = self.args.flag_rpccorsdomain.as_ref().unwrap_or(&self.args.flag_jsonrpc_cors);
			// TODO: use this as the API list.
			let apis = self.args.flag_rpcapi.as_ref().unwrap_or(&self.args.flag_jsonrpc_apis);
			let server_handler = setup_rpc_server(service.client(), sync.clone(), &url, cors, apis.split(",").collect());
			if let Some(handler) = server_handler {
				panic_handler.forward_from(handler.deref());
			}

		}

		// Register IO handler
		let io_handler  = Arc::new(ClientIoHandler {
			client: service.client(),
			info: Default::default(),
			sync: sync.clone(),
		});
		service.io().register_handler(io_handler).expect("Error registering IO handler");

		// Handle exit
		wait_for_exit(panic_handler);
	}
}

fn wait_for_exit(panic_handler: Arc<PanicHandler>) {
	let exit = Arc::new(Condvar::new());

	// Handle possible exits
	let e = exit.clone();
	CtrlC::set_handler(move || { e.notify_all(); });

	// Handle panics
	let e = exit.clone();
	panic_handler.on_panic(move |_reason| { e.notify_all(); });

	// Wait for signal
	let mutex = Mutex::new(());
	let _ = exit.wait(mutex.lock().unwrap()).unwrap();
}

fn main() {
	Configuration::parse().execute();
}

struct Informant {
	chain_info: RwLock<Option<BlockChainInfo>>,
	cache_info: RwLock<Option<BlockChainCacheSize>>,
	report: RwLock<Option<ClientReport>>,
}

impl Default for Informant {
	fn default() -> Self {
		Informant {
			chain_info: RwLock::new(None),
			cache_info: RwLock::new(None),
			report: RwLock::new(None),
		}
	}
}

impl Informant {
	fn format_bytes(b: usize) -> String {
		match binary_prefix(b as f64) {
			Standalone(bytes)   => format!("{} bytes", bytes),
			Prefixed(prefix, n) => format!("{:.0} {}B", n, prefix),
		}
	}

	pub fn tick(&self, client: &Client, sync: &EthSync) {
		// 5 seconds betwen calls. TODO: calculate this properly.
		let dur = 5usize;

		let chain_info = client.chain_info();
		let queue_info = client.queue_info();
		let cache_info = client.blockchain_cache_info();
		let report = client.report();
		let sync_info = sync.status();

		if let (_, _, &Some(ref last_report)) = (self.chain_info.read().unwrap().deref(), self.cache_info.read().unwrap().deref(), self.report.read().unwrap().deref()) {
			println!("[ #{} {} ]---[ {} blk/s | {} tx/s | {} gas/s  //··· {}/{} peers, #{}, {}+{} queued ···// mem: {} db, {} chain, {} queue, {} sync ]",
				chain_info.best_block_number,
				chain_info.best_block_hash,
				(report.blocks_imported - last_report.blocks_imported) / dur,
				(report.transactions_applied - last_report.transactions_applied) / dur,
				(report.gas_processed - last_report.gas_processed) / From::from(dur),

				sync_info.num_active_peers,
				sync_info.num_peers,
				sync_info.last_imported_block_number.unwrap_or(chain_info.best_block_number),
				queue_info.unverified_queue_size,
				queue_info.verified_queue_size,

				Informant::format_bytes(report.state_db_mem),
				Informant::format_bytes(cache_info.total()),
				Informant::format_bytes(queue_info.mem_used),
				Informant::format_bytes(sync_info.mem_used),
			);
		}

		*self.chain_info.write().unwrap().deref_mut() = Some(chain_info);
		*self.cache_info.write().unwrap().deref_mut() = Some(cache_info);
		*self.report.write().unwrap().deref_mut() = Some(report);
	}
}

const INFO_TIMER: TimerToken = 0;

struct ClientIoHandler {
	client: Arc<Client>,
	sync: Arc<EthSync>,
	info: Informant,
}

impl IoHandler<NetSyncMessage> for ClientIoHandler {
	fn initialize(&self, io: &IoContext<NetSyncMessage>) {
		io.register_timer(INFO_TIMER, 5000).expect("Error registering timer");
	}

	fn timeout(&self, _io: &IoContext<NetSyncMessage>, timer: TimerToken) {
		if INFO_TIMER == timer {
			self.info.tick(&self.client, &self.sync);
		}
	}
}

/// Parity needs at least 1 test to generate coverage reports correctly.
#[test]
fn if_works() {
}<|MERGE_RESOLUTION|>--- conflicted
+++ resolved
@@ -79,11 +79,7 @@
                            or olympic, frontier, homestead, mainnet, morden, or testnet [default: homestead].
   --testnet                Equivalent to --chain testnet (geth-compatible).
   --networkid INDEX        Override the network identifier from the chain we are on.
-<<<<<<< HEAD
-  --pruning                Enable state/storage trie pruning.
-=======
   --pruning                Client should prune the state/storage trie.
->>>>>>> a207b6a1
   -d --datadir PATH        Specify the database & configuration directory path [default: $HOME/.parity]
   --keys-path PATH         Specify the path for JSON key files to be found [default: $HOME/.web3/keys]
   --identity NAME          Specify your node's name.
