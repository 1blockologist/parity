[package]
name = "ethcore-migrations"
version = "0.1.0"
authors = ["Parity Technologies <admin@parity.io>"]

[dependencies]
<<<<<<< HEAD
ethcore-bytes = { path = "../../util/bytes" }
ethereum-types = "0.2"
keccak-hash = { path = "../../util/hash" }
kvdb = { path = "../../util/kvdb" }
kvdb-rocksdb = { path = "../../util/kvdb-rocksdb" }
log = "0.3"
macros = { path = "../../util/macros" }
migration = { path = "../../util/migration" }
rlp = { path = "../../util/rlp" }
rlp_compress = { path = "../../util/rlp_compress" }
patricia-trie = { path = "../../util/patricia_trie" }
journaldb = { path = "../../util/journaldb" }
ethcore-bloom-journal = { path = "../../util/bloom" }
ethcore = { path = ".." }
=======
migration = { path = "../../util/migration" }
>>>>>>> ee93be80
<|MERGE_RESOLUTION|>--- conflicted
+++ resolved
@@ -4,21 +4,4 @@
 authors = ["Parity Technologies <admin@parity.io>"]
 
 [dependencies]
-<<<<<<< HEAD
-ethcore-bytes = { path = "../../util/bytes" }
-ethereum-types = "0.2"
-keccak-hash = { path = "../../util/hash" }
-kvdb = { path = "../../util/kvdb" }
-kvdb-rocksdb = { path = "../../util/kvdb-rocksdb" }
-log = "0.3"
-macros = { path = "../../util/macros" }
-migration = { path = "../../util/migration" }
-rlp = { path = "../../util/rlp" }
-rlp_compress = { path = "../../util/rlp_compress" }
-patricia-trie = { path = "../../util/patricia_trie" }
-journaldb = { path = "../../util/journaldb" }
-ethcore-bloom-journal = { path = "../../util/bloom" }
-ethcore = { path = ".." }
-=======
-migration = { path = "../../util/migration" }
->>>>>>> ee93be80
+migration = { path = "../../util/migration" }