// Copyright 2015-2017 Parity Technologies (UK) Ltd.
// This file is part of Parity.

// Parity is free software: you can redistribute it and/or modify
// it under the terms of the GNU General Public License as published by
// the Free Software Foundation, either version 3 of the License, or
// (at your option) any later version.

// Parity is distributed in the hope that it will be useful,
// but WITHOUT ANY WARRANTY; without even the implied warranty of
// MERCHANTABILITY or FITNESS FOR A PARTICULAR PURPOSE.  See the
// GNU General Public License for more details.

// You should have received a copy of the GNU General Public License
// along with Parity.  If not, see <http://www.gnu.org/licenses/>.

use std::time::{Instant, Duration};
use std::collections::{BTreeMap, HashSet};
use std::sync::Arc;

use ansi_term::Colour;
use ethereum_types::{H256, U256, Address};
use parking_lot::{Mutex, RwLock};
use bytes::Bytes;
use engines::{EthEngine, Seal};
use error::{Error, ExecutionError};
use ethcore_miner::pool::{self, TransactionQueue, VerifiedTransaction, QueueStatus};
use ethcore_miner::work_notify::{WorkPoster, NotifyWork};
use ethcore_miner::gas_pricer::GasPricer;
use timer::PerfTimer;
use transaction::{
	self,
	Action,
	UnverifiedTransaction,
	SignedTransaction,
	PendingTransaction,
};
use using_queue::{UsingQueue, GetAction};

use account_provider::{AccountProvider, SignError as AccountError};
use block::{ClosedBlock, IsBlock, Block, SealedBlock};
use client::{MiningBlockChainClient, BlockId};
use executive::contract_address;
use header::{Header, BlockNumber};
use miner::MinerService;
use miner::blockchain_client::BlockChainClient;
use receipt::{Receipt, RichReceipt};
use spec::Spec;
use state::State;

/// Different possible definitions for pending transaction set.
#[derive(Debug, PartialEq)]
pub enum PendingSet {
	/// Always just the transactions in the queue. These have had only cheap checks.
	AlwaysQueue,
	/// Always just the transactions in the sealing block. These have had full checks but
	/// may be empty if the node is not actively mining or has force_sealing enabled.
	AlwaysSealing,
	// TODO [ToDr] Enable mining if AlwaysSealing
}

// /// Transaction queue banning settings.
// #[derive(Debug, PartialEq, Clone)]
// pub enum Banning {
// 	/// Banning in transaction queue is disabled
// 	Disabled,
// 	/// Banning in transaction queue is enabled
// 	Enabled {
// 		/// Upper limit of transaction processing time before banning.
// 		offend_threshold: Duration,
// 		/// Number of similar offending transactions before banning.
// 		min_offends: u16,
// 		/// Number of seconds the offender is banned for.
// 		ban_duration: Duration,
// 	},
// }
//
//
const DEFAULT_MINIMAL_GAS_PRICE: u64 = 20_000_000_000;

/// Configures the behaviour of the miner.
#[derive(Debug, PartialEq)]
pub struct MinerOptions {
	/// Force the miner to reseal, even when nobody has asked for work.
	pub force_sealing: bool,
	/// Reseal on receipt of new external transactions.
	pub reseal_on_external_tx: bool,
	/// Reseal on receipt of new local transactions.
	pub reseal_on_own_tx: bool,
	/// Reseal when new uncle block has been imported.
	pub reseal_on_uncle: bool,
	/// Minimum period between transaction-inspired reseals.
	pub reseal_min_period: Duration,
	/// Maximum period between blocks (enables force sealing after that).
	pub reseal_max_period: Duration,
	/// Whether we should fallback to providing all the queue's transactions or just pending.
	pub pending_set: PendingSet,
	/// How many historical work packages can we store before running out?
	pub work_queue_size: usize,
	/// Can we submit two different solutions for the same block and expect both to result in an import?
	pub enable_resubmission: bool,
	/// Create a pending block with maximal possible gas limit.
	/// NOTE: Such block will contain all pending transactions but
	/// will be invalid if mined.
	pub infinite_pending_block: bool,


	// / Strategy to use for prioritizing transactions in the queue.
	// pub tx_queue_strategy: PrioritizationStrategy,
	// / Banning settings.
	// pub tx_queue_banning: Banning,
	/// Do we refuse to accept service transactions even if sender is certified.
	pub refuse_service_transactions: bool,
	/// Transaction pool limits.
	pub pool_limits: pool::Options,
	/// Initial transaction verification options.
	pub pool_verification_options: pool::verifier::Options,
}

impl Default for MinerOptions {
	fn default() -> Self {
		MinerOptions {
			force_sealing: false,
			reseal_on_external_tx: false,
			reseal_on_own_tx: true,
			reseal_on_uncle: false,
			pending_set: PendingSet::AlwaysQueue,
			reseal_min_period: Duration::from_secs(2),
			reseal_max_period: Duration::from_secs(120),
			work_queue_size: 20,
			enable_resubmission: true,
			infinite_pending_block: false,
			// tx_queue_strategy: PrioritizationStrategy::GasPriceOnly,
			// tx_queue_banning: Banning::Disabled,
			refuse_service_transactions: false,
			pool_limits: pool::Options {
				max_count: 16_384,
				max_per_sender: 64,
				max_mem_usage: 8 * 1024 * 1024,
			},
			pool_verification_options: pool::verifier::Options {
				minimal_gas_price: DEFAULT_MINIMAL_GAS_PRICE.into(),
				block_gas_limit: U256::max_value(),
				tx_gas_limit: U256::max_value(),
			},
		}
	}
}

/// Configurable parameters of block authoring.
#[derive(Debug, Default, Clone)]
pub struct AuthoringParams {
	/// Lower and upper bound of block gas limit that we are targeting
	pub gas_range_target: (U256, U256),
	/// Block author
	pub author: Address,
	/// Block extra data
	pub extra_data: Bytes,
}

struct SealingWork {
	queue: UsingQueue<ClosedBlock>,
	enabled: bool,
	next_allowed_reseal: Instant,
	next_mandatory_reseal: Instant,
	// block number when sealing work was last requested
	last_request: u64,
}

impl SealingWork {
	/// Are we allowed to do a non-mandatory reseal?
	fn reseal_allowed(&self) -> bool {
		Instant::now() > self.next_allowed_reseal
	}

}

/// Keeps track of transactions using priority queue and holds currently mined block.
/// Handles preparing work for "work sealing" or seals "internally" if Engine does not require work.
pub struct Miner {
	// NOTE [ToDr]  When locking always lock in this order!
<<<<<<< HEAD
	sealing: Mutex<SealingWork>,
	params: RwLock<AuthoringParams>,
	listeners: RwLock<Vec<Box<NotifyWork>>>,
	gas_pricer: Mutex<GasPricer>,
=======
	transaction_queue: Arc<RwLock<BanningTransactionQueue>>,
	transaction_listener: RwLock<Vec<Box<Fn(&[H256]) + Send + Sync>>>,
	sealing_work: Mutex<SealingWork>,
	next_allowed_reseal: Mutex<Instant>,
	next_mandatory_reseal: RwLock<Instant>,
	sealing_block_last_request: Mutex<u64>,
	// for sealing...
>>>>>>> ee93be80
	options: MinerOptions,
	// TODO [ToDr] Arc is only required because of price updater
	transaction_queue: Arc<TransactionQueue>,
	engine: Arc<EthEngine>,
	accounts: Option<Arc<AccountProvider>>,
}

impl Miner {
	/// Push listener that will handle new jobs
	pub fn add_work_listener(&self, notifier: Box<NotifyWork>) {
		self.sealing.lock().enabled = true;
		self.listeners.write().push(notifier);
	}

	/// Push an URL that will get new job notifications.
	pub fn add_work_listener_url(&self, urls: &[String]) {
		self.add_work_listener(Box::new(WorkPoster::new(&urls)));
	}

	/// Creates new instance of miner Arc.
	pub fn new(options: MinerOptions, gas_pricer: GasPricer, spec: &Spec, accounts: Option<Arc<AccountProvider>>) -> Miner {
		let limits = options.pool_limits.clone();
		let verifier_options = options.pool_verification_options.clone();

		Miner {
<<<<<<< HEAD
			sealing: Mutex::new(SealingWork{
=======
			transaction_queue: Arc::new(RwLock::new(txq)),
			transaction_listener: RwLock::new(vec![]),
			next_allowed_reseal: Mutex::new(Instant::now()),
			next_mandatory_reseal: RwLock::new(Instant::now() + options.reseal_max_period),
			sealing_block_last_request: Mutex::new(0),
			sealing_work: Mutex::new(SealingWork{
>>>>>>> ee93be80
				queue: UsingQueue::new(options.work_queue_size),
				enabled: options.force_sealing
					|| spec.engine.seals_internally().is_some(),
				next_allowed_reseal: Instant::now(),
				next_mandatory_reseal: Instant::now() + options.reseal_max_period,
				last_request: 0,
			}),
			params: RwLock::new(AuthoringParams::default()),
			listeners: RwLock::new(vec![]),
			gas_pricer: Mutex::new(gas_pricer),
			options,
			transaction_queue: Arc::new(TransactionQueue::new(limits, verifier_options)),
			accounts,
			engine: spec.engine.clone(),
		}
	}

	/// Creates new instance of miner with given spec and accounts.
	///
	/// NOTE This should be only used for tests.
	pub fn new_for_tests(spec: &Spec, accounts: Option<Arc<AccountProvider>>) -> Miner {
		let minimal_gas_price = 0.into();
		Miner::new(MinerOptions {
			pool_verification_options: pool::verifier::Options {
				minimal_gas_price,
				block_gas_limit: U256::max_value(),
				tx_gas_limit: U256::max_value(),
			},
			..Default::default()
		}, GasPricer::new_fixed(minimal_gas_price), spec, accounts)
	}

	fn forced_sealing(&self) -> bool {
		self.options.force_sealing || !self.listeners.read().is_empty()
	}

	/// Clear all pending block states
	pub fn clear(&self) {
		self.sealing.lock().queue.reset();
	}

	/// Get `Some` `clone()` of the current pending block's state or `None` if we're not sealing.
	pub fn pending_state(&self, latest_block_number: BlockNumber) -> Option<State<::state_db::StateDB>> {
		self.map_existing_pending_block(|b| b.state().clone(), latest_block_number)
	}

	/// Get `Some` `clone()` of the current pending block or `None` if we're not sealing.
	pub fn pending_block(&self, latest_block_number: BlockNumber) -> Option<Block> {
		self.map_existing_pending_block(|b| b.to_base(), latest_block_number)
	}

	/// Get `Some` `clone()` of the current pending block header or `None` if we're not sealing.
	pub fn pending_block_header(&self, latest_block_number: BlockNumber) -> Option<Header> {
		self.map_existing_pending_block(|b| b.header().clone(), latest_block_number)
	}

<<<<<<< HEAD
	/// Retrieves an existing pending block iff it's not older than given block number.
	///
	/// NOTE: This will not prepare a new pending block if it's not existing.
	/// See `map_pending_block` for alternative behaviour.
	fn map_existing_pending_block<F, T>(&self, f: F, latest_block_number: BlockNumber) -> Option<T> where
=======
	/// Set a callback to be notified about imported transactions' hashes.
	pub fn add_transactions_listener(&self, f: Box<Fn(&[H256]) + Send + Sync>) {
		self.transaction_listener.write().push(f);
	}

	fn map_pending_block<F, T>(&self, f: F, latest_block_number: BlockNumber) -> Option<T> where
>>>>>>> ee93be80
		F: FnOnce(&ClosedBlock) -> T,
	{
		self.from_pending_block(
			latest_block_number,
			|| None,
			|block| Some(f(block)),
		)
	}

	// TODO [ToDr] Get rid of this method.
	//
	// We should never fall back to client, this can be handled on RPC level by returning Option<>
	fn from_pending_block<H, F, G>(&self, latest_block_number: BlockNumber, from_chain: F, map_block: G) -> H
		where F: Fn() -> H, G: FnOnce(&ClosedBlock) -> H {
		let sealing = self.sealing.lock();
		sealing.queue.peek_last_ref().map_or_else(
			|| from_chain(),
			|b| {
				if b.block().header().number() > latest_block_number {
					map_block(b)
				} else {
					from_chain()
				}
			}
		)
	}

	fn client<'a>(&'a self, chain: &'a MiningBlockChainClient) -> BlockChainClient<'a> {
		BlockChainClient::new(
			chain,
			&*self.engine,
			self.accounts.as_ref().map(|x| &**x),
			self.options.refuse_service_transactions,
		)
	}

	/// Prepares new block for sealing including top transactions from queue.
	fn prepare_block(&self, chain: &MiningBlockChainClient) -> (ClosedBlock, Option<H256>) {
		let _timer = PerfTimer::new("prepare_block");
		let chain_info = chain.chain_info();

		// Open block
		let (mut open_block, original_work_hash) = {
			let mut sealing = self.sealing.lock();
			let last_work_hash = sealing.queue.peek_last_ref().map(|pb| pb.block().fields().header.hash());
			let best_hash = chain_info.best_block_hash;

			// check to see if last ClosedBlock in would_seals is actually same parent block.
			// if so
			//   duplicate, re-open and push any new transactions.
			//   if at least one was pushed successfully, close and enqueue new ClosedBlock;
			//   otherwise, leave everything alone.
			// otherwise, author a fresh block.
			let mut open_block = match sealing.queue.pop_if(|b| b.block().fields().header.parent_hash() == &best_hash) {
				Some(old_block) => {
					trace!(target: "miner", "prepare_block: Already have previous work; updating and returning");
					// add transactions to old_block
					chain.reopen_block(old_block)
				}
				None => {
					// block not found - create it.
					trace!(target: "miner", "prepare_block: No existing work - making new block");
					let params = self.params.read().clone();
					chain.prepare_open_block(
						params.author,
						params.gas_range_target,
						params.extra_data,
					)
				}
			};

			if self.options.infinite_pending_block {
				open_block.set_gas_limit(!U256::zero());
			}

			(open_block, last_work_hash)
		};

		let mut invalid_transactions = HashSet::new();
		let mut not_allowed_transactions = HashSet::new();
		// let mut transactions_to_penalize = HashSet::new();
		let block_number = open_block.block().fields().header.number();

		let mut tx_count = 0usize;
		let mut skipped_transactions = 0usize;

		let client = self.client(chain);
		let engine_params = self.engine.params();
		let nonce_cap: Option<U256> = if chain_info.best_block_number + 1 >= engine_params.dust_protection_transition {
			Some((engine_params.nonce_cap_increment * (chain_info.best_block_number + 1)).into())
		} else {
			None
		};

		let pending: Vec<Arc<_>> = self.transaction_queue.pending(
			client.clone(),
			chain_info.best_block_number,
			chain_info.best_block_timestamp,
			// TODO [ToDr] Take only part?
			|transactions| transactions.collect(),
			// nonce_cap,
		);

		for tx in pending {
			let start = Instant::now();

			let transaction = tx.signed().clone();
			let hash = transaction.hash();

			// Re-verify transaction again vs current state.
			let result = client.verify_signed(&transaction)
				.map_err(Error::Transaction)
				.and_then(|_| {
					open_block.push_transaction(transaction, None)
				});

			let took = start.elapsed();

			// Check for heavy transactions
			// match self.options.tx_queue_banning {
			// 	Banning::Enabled { ref offend_threshold, .. } if &took > offend_threshold => {
			// 		match self.transaction_queue.write().ban_transaction(&hash) {
			// 			true => {
			// 				warn!(target: "miner", "Detected heavy transaction. Banning the sender and recipient/code.");
			// 			},
			// 			false => {
			// 				transactions_to_penalize.insert(hash);
			// 				debug!(target: "miner", "Detected heavy transaction. Penalizing sender.")
			// 			}
			// 		}
			// 	},
			// 	_ => {},
			// }
			trace!(target: "miner", "Adding tx {:?} took {:?}", hash, took);
			match result {
				Err(Error::Execution(ExecutionError::BlockGasLimitReached { gas_limit, gas_used, gas })) => {
					debug!(target: "miner", "Skipping adding transaction to block because of gas limit: {:?} (limit: {:?}, used: {:?}, gas: {:?})", hash, gas_limit, gas_used, gas);

					// Penalize transaction if it's above current gas limit
					if gas > gas_limit {
						invalid_transactions.insert(hash);
					}

					// Exit early if gas left is smaller then min_tx_gas
					let min_tx_gas: U256 = 21000.into();	// TODO: figure this out properly.
					let gas_left = gas_limit - gas_used;
					if gas_left < min_tx_gas {
						break;
					}

					// Avoid iterating over the entire queue in case block is almost full.
					skipped_transactions += 1;
					if skipped_transactions > 8 {
						break;
					}
				},
				// Invalid nonce error can happen only if previous transaction is skipped because of gas limit.
				// If there is errornous state of transaction queue it will be fixed when next block is imported.
				Err(Error::Execution(ExecutionError::InvalidNonce { expected, got })) => {
					debug!(target: "miner", "Skipping adding transaction to block because of invalid nonce: {:?} (expected: {:?}, got: {:?})", hash, expected, got);
				},
				// already have transaction - ignore
				Err(Error::Transaction(transaction::Error::AlreadyImported)) => {},
				Err(Error::Transaction(transaction::Error::NotAllowed)) => {
					not_allowed_transactions.insert(hash);
					debug!(target: "miner", "Skipping non-allowed transaction for sender {:?}", hash);
				},
				Err(e) => {
					invalid_transactions.insert(hash);
					debug!(
						target: "miner", "Error adding transaction to block: number={}. transaction_hash={:?}, Error: {:?}", block_number, hash, e
					);
				},
				// imported ok
				_ => tx_count += 1,
			}
		}
		trace!(target: "miner", "Pushed {} transactions", tx_count);

		let block = open_block.close();

		{
			self.transaction_queue.remove(invalid_transactions.iter(), true);
			self.transaction_queue.remove(not_allowed_transactions.iter(), false);

			// TODO [ToDr] Penalize
			// for hash in transactions_to_penalize {
				// queue.penalize(&hash);
			// }
		}

		(block, original_work_hash)
	}

	/// Check is reseal is allowed and necessary.
	fn requires_reseal(&self, best_block: BlockNumber) -> bool {
		let mut sealing = self.sealing.lock();
		if !sealing.enabled {
			trace!(target: "miner", "requires_reseal: sealing is disabled");
			return false
		}

		trace!(target: "miner", "requires_reseal: sealing enabled");

		// Disable sealing if there were no requests for SEALING_TIMEOUT_IN_BLOCKS
		let had_requests = best_block > sealing.last_request
			&& best_block - sealing.last_request <= SEALING_TIMEOUT_IN_BLOCKS;

		// keep sealing enabled if any of the conditions is met
		let sealing_enabled = self.forced_sealing()
			|| self.transaction_queue.has_local_transactions()
			|| self.engine.seals_internally().is_some()
			|| had_requests;

		let should_disable_sealing = !sealing_enabled;

		trace!(target: "miner", "requires_reseal: should_disable_sealing={}; best_block={}, last_request={}", should_disable_sealing, best_block, sealing.last_request);

		if should_disable_sealing {
			trace!(target: "miner", "Miner sleeping (current {}, last {})", best_block, sealing.last_request);
			sealing.enabled = false;
			sealing.queue.reset();
			false
		} else {
			// sealing enabled and we don't want to sleep.
			sealing.next_allowed_reseal = Instant::now() + self.options.reseal_min_period;
			true
		}
	}

	/// Attempts to perform internal sealing (one that does not require work) and handles the result depending on the type of Seal.
	fn seal_and_import_block_internally(&self, chain: &MiningBlockChainClient, block: ClosedBlock) -> bool {
		{
			let sealing = self.sealing.lock();
			if block.transactions().is_empty()
				&& !self.forced_sealing()
				&& Instant::now() <= sealing.next_mandatory_reseal
			{
				return false
			}
		}

		trace!(target: "miner", "seal_block_internally: attempting internal seal.");

		let parent_header = match chain.block_header(BlockId::Hash(*block.header().parent_hash())) {
			Some(hdr) => hdr.decode(),
			None => return false,
		};

		match self.engine.generate_seal(block.block(), &parent_header) {
			// Save proposal for later seal submission and broadcast it.
			Seal::Proposal(seal) => {
				trace!(target: "miner", "Received a Proposal seal.");
				{
					let mut sealing = self.sealing.lock();
					sealing.next_mandatory_reseal = Instant::now() + self.options.reseal_max_period;
					sealing.queue.push(block.clone());
					sealing.queue.use_last_ref();
				}

				block
					.lock()
					.seal(&*self.engine, seal)
					.map(|sealed| {
						chain.broadcast_proposal_block(sealed);
						true
					})
					.unwrap_or_else(|e| {
						warn!("ERROR: seal failed when given internally generated seal: {}", e);
						false
					})
			},
			// Directly import a regular sealed block.
			Seal::Regular(seal) => {
				{
					let mut sealing = self.sealing.lock();
					sealing.next_mandatory_reseal = Instant::now() + self.options.reseal_max_period;
				}

				block
					.lock()
					.seal(&*self.engine, seal)
					.map(|sealed| {
						chain.import_sealed_block(sealed).is_ok()
					})
					.unwrap_or_else(|e| {
						warn!("ERROR: seal failed when given internally generated seal: {}", e);
						false
					})
			},
			Seal::None => false,
		}
	}

	/// Prepares work which has to be done to seal.
	fn prepare_work(&self, block: ClosedBlock, original_work_hash: Option<H256>) {
		let (work, is_new) = {
			let block_header = block.block().fields().header.clone();
			let block_hash = block_header.hash();

			let mut sealing = self.sealing.lock();
			let last_work_hash = sealing.queue.peek_last_ref().map(|pb| pb.block().fields().header.hash());

			trace!(
				target: "miner",
				"prepare_work: Checking whether we need to reseal: orig={:?} last={:?}, this={:?}",
				original_work_hash, last_work_hash, block_hash
			);

			let (work, is_new) = if last_work_hash.map_or(true, |h| h != block_hash) {
				trace!(
					target: "miner",
					"prepare_work: Pushing a new, refreshed or borrowed pending {}...",
					block_hash
				);
				let is_new = original_work_hash.map_or(true, |h| h != block_hash);

				sealing.queue.push(block);
				// If push notifications are enabled we assume all work items are used.
				if is_new && !self.listeners.read().is_empty() {
					sealing.queue.use_last_ref();
				}

				(Some((block_hash, *block_header.difficulty(), block_header.number())), is_new)
			} else {
				(None, false)
			};
			trace!(
				target: "miner",
				"prepare_work: leaving (last={:?})",
				sealing.queue.peek_last_ref().map(|b| b.block().fields().header.hash())
			);
			(work, is_new)
		};
		if is_new {
			work.map(|(pow_hash, difficulty, number)| {
				for notifier in self.listeners.read().iter() {
					notifier.notify(pow_hash, difficulty, number)
				}
			});
		}
	}

	fn update_transaction_queue_limits(&self, block_gas_limit: U256) {
		debug!(target: "miner", "minimal_gas_price: recalibrating...");
		let txq = self.transaction_queue.clone();
		let mut options = self.options.pool_verification_options.clone();
		self.gas_pricer.lock().recalibrate(move |gas_price| {
			debug!(target: "miner", "minimal_gas_price: Got gas price! {}", gas_price);
			options.minimal_gas_price = gas_price;
			options.block_gas_limit = block_gas_limit;
			txq.set_verifier_options(options);
		});
	}

	/// Returns true if we had to prepare new pending block.
	fn prepare_pending_block(&self, client: &MiningBlockChainClient) -> bool {
		trace!(target: "miner", "prepare_pending_block: entering");
		let prepare_new = {
			let mut sealing = self.sealing.lock();
			let have_work = sealing.queue.peek_last_ref().is_some();
			trace!(target: "miner", "prepare_pending_block: have_work={}", have_work);
			if !have_work {
				sealing.enabled = true;
				true
			} else {
				false
			}
		};

		if prepare_new {
			// --------------------------------------------------------------------------
			// | NOTE Code below requires transaction_queue and sealing locks.          |
			// | Make sure to release the locks before calling that method.             |
			// --------------------------------------------------------------------------
			let (block, original_work_hash) = self.prepare_block(client);
			self.prepare_work(block, original_work_hash);
		}

		let best_number = client.chain_info().best_block_number;
		let mut sealing = self.sealing.lock();
		if sealing.last_request != best_number {
			trace!(
				target: "miner",
				"prepare_pending_block: Miner received request (was {}, now {}) - waking up.",
				sealing.last_request, best_number
			);
			sealing.last_request = best_number;
		}

		// Return if we restarted
		prepare_new
	}
<<<<<<< HEAD
=======

	fn add_transactions_to_queue(
		&self,
		client: &MiningBlockChainClient,
		transactions: Vec<UnverifiedTransaction>,
		default_origin: TransactionOrigin,
		condition: Option<TransactionCondition>,
		transaction_queue: &mut BanningTransactionQueue,
	) -> Vec<Result<TransactionImportResult, Error>> {
		let best_block_header = client.best_block_header().decode();
		let insertion_time = client.chain_info().best_block_number;
		let mut inserted = Vec::with_capacity(transactions.len());

		let results = transactions.into_iter()
			.map(|tx| {
				let hash = tx.hash();
				if client.transaction_block(TransactionId::Hash(hash)).is_some() {
					debug!(target: "miner", "Rejected tx {:?}: already in the blockchain", hash);
					return Err(Error::Transaction(TransactionError::AlreadyImported));
				}
				match self.engine.verify_transaction_basic(&tx, &best_block_header)
					.and_then(|_| self.engine.verify_transaction_unordered(tx, &best_block_header))
				{
					Err(e) => {
						debug!(target: "miner", "Rejected tx {:?} with invalid signature: {:?}", hash, e);
						Err(e)
					},
					Ok(transaction) => {
						// This check goes here because verify_transaction takes SignedTransaction parameter
						self.engine.machine().verify_transaction(&transaction, &best_block_header, client.as_block_chain_client())?;

						let origin = self.accounts.as_ref().and_then(|accounts| {
							match accounts.has_account(transaction.sender()).unwrap_or(false) {
								true => Some(TransactionOrigin::Local),
								false => None,
							}
						}).unwrap_or(default_origin);

						let details_provider = TransactionDetailsProvider::new(client, &self.service_transaction_action);
						let hash = transaction.hash();
						let result = match origin {
							TransactionOrigin::Local | TransactionOrigin::RetractedBlock => {
								transaction_queue.add(transaction, origin, insertion_time, condition.clone(), &details_provider)?
							},
							TransactionOrigin::External => {
								transaction_queue.add_with_banlist(transaction, insertion_time, &details_provider)?
							},
						};

						inserted.push(hash);
						Ok(result)
					},
				}
			})
			.collect();

		for listener in &*self.transaction_listener.read() {
			listener(&inserted);
		}

		results
	}

	/// Are we allowed to do a non-mandatory reseal?
	fn tx_reseal_allowed(&self) -> bool { Instant::now() > *self.next_allowed_reseal.lock() }

	fn from_pending_block<H, F, G>(&self, latest_block_number: BlockNumber, from_chain: F, map_block: G) -> H
		where F: Fn() -> H, G: FnOnce(&ClosedBlock) -> H {
		let sealing_work = self.sealing_work.lock();
		sealing_work.queue.peek_last_ref().map_or_else(
			|| from_chain(),
			|b| {
				if b.block().header().number() > latest_block_number {
					map_block(b)
				} else {
					from_chain()
				}
			}
		)
	}
>>>>>>> ee93be80
}

const SEALING_TIMEOUT_IN_BLOCKS : u64 = 5;

impl MinerService for Miner {

	fn authoring_params(&self) -> AuthoringParams {
		self.params.read().clone()
	}

	fn set_gas_range_target(&self, gas_range_target: (U256, U256)) {
		self.params.write().gas_range_target = gas_range_target;
	}

	fn set_extra_data(&self, extra_data: Bytes) {
		self.params.write().extra_data = extra_data;
	}

	fn set_author(&self, address: Address, password: Option<String>) -> Result<(), AccountError> {
		self.params.write().author = address;

		if self.engine.seals_internally().is_some() {
			if let Some(ref ap) = self.accounts {
				let password = password.unwrap_or_default();
				// Sign test message
				ap.sign(address.clone(), Some(password.clone()), Default::default())?;
				// Enable sealing
				self.sealing.lock().enabled = true;
				// --------------------------------------------------------------------------
				// | NOTE Code below may require author and sealing locks                   |
				// | (some `Engine`s call `EngineClient.update_sealing()`)                  |
				// | Make sure to release the locks before calling that method.             |
				// --------------------------------------------------------------------------
				self.engine.set_signer(ap.clone(), address, password);
				Ok(())
			} else {
				warn!(target: "miner", "No account provider");
				Err(AccountError::NotFound)
			}
		} else {
			Ok(())
		}
	}

	fn sensible_gas_price(&self) -> U256 {
		// 10% above our minimum.
		self.transaction_queue.current_worst_gas_price() * 110u32 / 100.into()
	}

	fn sensible_gas_limit(&self) -> U256 {
		self.params.read().gas_range_target.0 / 5.into()
	}

	fn import_external_transactions(
		&self,
		chain: &MiningBlockChainClient,
		transactions: Vec<UnverifiedTransaction>
	) -> Vec<Result<(), transaction::Error>> {
		trace!(target: "external_tx", "Importing external transactions");
		let client = self.client(chain);
		let results = self.transaction_queue.import(
			client,
			transactions.into_iter().map(pool::verifier::Transaction::Unverified).collect(),
		);

		if !results.is_empty() && self.options.reseal_on_external_tx &&	self.sealing.lock().reseal_allowed() {
			// --------------------------------------------------------------------------
			// | NOTE Code below requires sealing locks.                                |
			// | Make sure to release the locks before calling that method.             |
			// --------------------------------------------------------------------------
			self.update_sealing(chain);
		}

		results
	}

	fn import_own_transaction(
		&self,
		chain: &MiningBlockChainClient,
		pending: PendingTransaction,
	) -> Result<(), transaction::Error> {

		trace!(target: "own_tx", "Importing transaction: {:?}", pending);

		let client = self.client(chain);
		let imported = self.transaction_queue.import(
			client,
			vec![pool::verifier::Transaction::Local(pending)]
		).pop().expect("one result returned per added transaction; one added => one result; qed");

		// --------------------------------------------------------------------------
		// | NOTE Code below requires transaction_queue and sealing locks.          |
		// | Make sure to release the locks before calling that method.             |
		// --------------------------------------------------------------------------
		if imported.is_ok() && self.options.reseal_on_own_tx && self.sealing.lock().reseal_allowed() {
			// Make sure to do it after transaction is imported and lock is droped.
			// We need to create pending block and enable sealing.
			if self.engine.seals_internally().unwrap_or(false) || !self.prepare_pending_block(chain) {
				// If new block has not been prepared (means we already had one)
				// or Engine might be able to seal internally,
				// we need to update sealing.
				self.update_sealing(chain);
			}
		}

		imported
	}

	// fn local_transactions(&self) -> BTreeMap<H256, LocalTransactionStatus> {
	// 	let queue = self.transaction_queue.read();
	// 	queue.local_transactions()
	// 		.iter()
	// 		.map(|(hash, status)| (*hash, status.clone()))
	// 		.collect()
	// }

	fn future_transactions(&self) -> Vec<Arc<VerifiedTransaction>> {
		unimplemented!()
		// self.transaction_queue.read().future_transactions()
	}

	fn ready_transactions(&self, chain: &MiningBlockChainClient) -> Vec<Arc<VerifiedTransaction>> {
		let chain_info = chain.chain_info();
		match self.options.pending_set {
			PendingSet::AlwaysQueue => {
				let client = self.client(chain);

				self.transaction_queue.pending(
					client,
					chain_info.best_block_number,
					chain_info.best_block_timestamp,
					|transactions| transactions.collect(),
				)
			},
			PendingSet::AlwaysSealing => {
				self.from_pending_block(
					chain_info.best_block_number,
					Vec::new,
					|sealing| sealing.transactions()
						.iter()
						.map(|signed| pool::VerifiedTransaction::from_pending_block_transaction(signed.clone()))
						.map(Arc::new)
						.collect()
				)
			},
		}
	}

	fn next_nonce(&self, chain: &MiningBlockChainClient, address: &Address) -> U256 {
		let client = self.client(chain);
		self.transaction_queue.next_nonce(client, address)
			.unwrap_or_else(|| chain.nonce(address, BlockId::Latest).unwrap_or_default())
	}

	fn transaction(&self, hash: &H256) -> Option<Arc<VerifiedTransaction>> {
		self.transaction_queue.find(hash)
	}

	fn remove_transaction(&self, hash: &H256) -> Option<Arc<VerifiedTransaction>> {
		self.transaction_queue.remove(::std::iter::once(hash), false)
			.pop()
			.expect("remove() returns one result per hash; one hash passed; qed")
	}

	fn queue_status(&self) -> QueueStatus {
		self.transaction_queue.status()
	}

	fn pending_transactions(&self, best_block: BlockNumber) -> Option<Vec<SignedTransaction>> {
		self.from_pending_block(
			best_block,
			|| None,
			|pending| Some(pending.transactions().to_vec()),
		)
	}

	// TODO [ToDr] This is pretty inconsistent (you can get a ready_transaction, but no receipt for it)
	fn pending_receipt(&self, best_block: BlockNumber, hash: &H256) -> Option<RichReceipt> {
		self.from_pending_block(
			best_block,
			// TODO [ToDr] Should try to find transaction in best block!
			|| None,
			|pending| {
				let txs = pending.transactions();
				txs.iter()
					.map(|t| t.hash())
					.position(|t| t == *hash)
					.map(|index| {
						let receipts = pending.receipts();
						let prev_gas = if index == 0 { Default::default() } else { receipts[index - 1].gas_used };
						let tx = &txs[index];
						let receipt = &receipts[index];
						RichReceipt {
							transaction_hash: hash.clone(),
							transaction_index: index,
							cumulative_gas_used: receipt.gas_used,
							gas_used: receipt.gas_used - prev_gas,
							contract_address: match tx.action {
								Action::Call(_) => None,
								Action::Create => {
									let sender = tx.sender();
									Some(contract_address(self.engine.create_address_scheme(pending.header().number()), &sender, &tx.nonce, &tx.data).0)
								}
							},
							logs: receipt.logs.clone(),
							log_bloom: receipt.log_bloom,
							outcome: receipt.outcome.clone(),
						}
					})
			}
		)
	}

	fn pending_receipts(&self, best_block: BlockNumber) -> Option<BTreeMap<H256, Receipt>> {
		self.from_pending_block(
			best_block,
			// TODO [ToDr] This is wrong should look in latest block!
			|| None,
			|pending| {
				let hashes = pending.transactions().iter().map(|t| t.hash());
				let receipts = pending.receipts().iter().cloned();

				Some(hashes.zip(receipts).collect())
			}
		)
	}

	// TODO [ToDr] Pass sealing lock guard
	/// Update sealing if required.
	/// Prepare the block and work if the Engine does not seal internally.
	fn update_sealing(&self, chain: &MiningBlockChainClient) {
		trace!(target: "miner", "update_sealing");

		// Do nothing if reseal is not required,
		// but note that `requires_reseal` updates internal state.
		if !self.requires_reseal(chain.chain_info().best_block_number) {
			return;
		}

		// --------------------------------------------------------------------------
		// | NOTE Code below requires transaction_queue and sealing locks.          |
		// | Make sure to release the locks before calling that method.             |
		// --------------------------------------------------------------------------
		trace!(target: "miner", "update_sealing: preparing a block");
		let (block, original_work_hash) = self.prepare_block(chain);

		// refuse to seal the first block of the chain if it contains hard forks
		// which should be on by default.
		if block.block().fields().header.number() == 1 && self.engine.params().contains_bugfix_hard_fork() {
			warn!("Your chain specification contains one or more hard forks which are required to be \
				on by default. Please remove these forks and start your chain again.");
			return;
		}

		match self.engine.seals_internally() {
			Some(true) => {
				trace!(target: "miner", "update_sealing: engine indicates internal sealing");
				if self.seal_and_import_block_internally(chain, block) {
					trace!(target: "miner", "update_sealing: imported internally sealed block");
				}
			},
			Some(false) => trace!(target: "miner", "update_sealing: engine is not keen to seal internally right now"),
			None => {
				trace!(target: "miner", "update_sealing: engine does not seal internally, preparing work");
				self.prepare_work(block, original_work_hash)
			},
		}
	}

	fn is_currently_sealing(&self) -> bool {
		self.sealing.lock().queue.is_in_use()
	}

	fn work_package(&self, chain: &MiningBlockChainClient) -> Option<(H256, BlockNumber, u64, U256)> {
		if self.engine.seals_internally().is_some() {
			return None;
		}

		self.prepare_pending_block(chain);

		self.sealing.lock().queue.use_last_ref().map(|b| {
			let header = b.header();
			(header.hash(), header.number(), header.timestamp(), *header.difficulty())
		})
	}

	// Note used for external submission (PoW) and internally by sealing engines.
	fn submit_seal(&self, block_hash: H256, seal: Vec<Bytes>) -> Result<SealedBlock, Error> {
		let result =
			if let Some(b) = self.sealing.lock().queue.get_used_if(
				if self.options.enable_resubmission {
					GetAction::Clone
				} else {
					GetAction::Take
				},
				|b| &b.hash() == &block_hash
			) {
				trace!(target: "miner", "Submitted block {}={}={} with seal {:?}", block_hash, b.hash(), b.header().bare_hash(), seal);
				b.lock().try_seal(&*self.engine, seal).or_else(|(e, _)| {
					warn!(target: "miner", "Mined solution rejected: {}", e);
					Err(Error::PowInvalid)
				})
			} else {
				warn!(target: "miner", "Submitted solution rejected: Block unknown or out of date.");
				Err(Error::PowHashInvalid)
			};

		result.and_then(|sealed| {
			let n = sealed.header().number();
			let h = sealed.header().hash();
			info!(target: "miner", "Submitted block imported OK. #{}: {}", Colour::White.bold().paint(format!("{}", n)), Colour::White.bold().paint(format!("{:x}", h)));
			Ok(sealed)
		})
	}

	fn chain_new_blocks(&self, chain: &MiningBlockChainClient, imported: &[H256], _invalid: &[H256], enacted: &[H256], retracted: &[H256]) {
		trace!(target: "miner", "chain_new_blocks");

		// 1. We ignore blocks that were `imported` unless resealing on new uncles is enabled.
		// 2. We ignore blocks that are `invalid` because it doesn't have any meaning in terms of the transactions that
		//    are in those blocks

		// First update gas limit in transaction queue and minimal gas price.
		let gas_limit = chain.best_block_header().gas_limit();
		self.update_transaction_queue_limits(gas_limit);

		// Then import all transactions...
		let client = self.client(chain);
		{
			// TODO [ToDr] Parallelize
			for hash in retracted {
				let block = chain.block(BlockId::Hash(*hash))
					.expect("Client is sending message after commit to db and inserting to chain; the block is available; qed");
				let txs = block.transactions()
					.into_iter()
					.map(pool::verifier::Transaction::Retracted)
					.collect();
				let _ = self.transaction_queue.import(
					client.clone(),
					txs,
				);
			}
		}

		// ...and at the end remove the old ones
		self.transaction_queue.cull(client);

		if enacted.len() > 0 || (imported.len() > 0 && self.options.reseal_on_uncle) {
			// --------------------------------------------------------------------------
			// | NOTE Code below requires transaction_queue and sealing locks.          |
			// | Make sure to release the locks before calling that method.             |
			// --------------------------------------------------------------------------
			self.update_sealing(chain);
		}
	}
}

<<<<<<< HEAD
=======
/// Action when service transaction is received
enum ServiceTransactionAction {
	/// Refuse service transaction immediately
	Refuse,
	/// Accept if sender is certified to send service transactions
	Check(ServiceTransactionChecker),
}

impl ServiceTransactionAction {
	pub fn check(&self, client: &MiningBlockChainClient, tx: &SignedTransaction) -> Result<bool, String> {
		match *self {
			ServiceTransactionAction::Refuse => Err("configured to refuse service transactions".to_owned()),
			ServiceTransactionAction::Check(ref checker) => checker.check(&client, tx),
		}
	}
}

impl<'a> ::ethcore_miner::service_transaction_checker::ContractCaller for &'a MiningBlockChainClient {
	fn registry_address(&self, name: &str) -> Option<Address> {
		MiningBlockChainClient::registry_address(*self, name.into(), BlockId::Latest)
	}

	fn call_contract(&self, block: BlockId, address: Address, data: Vec<u8>) -> Result<Vec<u8>, String> {
		MiningBlockChainClient::call_contract(*self, block, address, data)
	}
}

struct TransactionDetailsProvider<'a> {
	client: &'a MiningBlockChainClient,
	service_transaction_action: &'a ServiceTransactionAction,
}

impl<'a> TransactionDetailsProvider<'a> {
	pub fn new(client: &'a MiningBlockChainClient, service_transaction_action: &'a ServiceTransactionAction) -> Self {
		TransactionDetailsProvider {
			client: client,
			service_transaction_action: service_transaction_action,
		}
	}
}

impl<'a> TransactionQueueDetailsProvider for TransactionDetailsProvider<'a> {
	fn fetch_account(&self, address: &Address) -> AccountDetails {
		AccountDetails {
			nonce: self.client.latest_nonce(address),
			balance: self.client.latest_balance(address),
		}
	}

	fn estimate_gas_required(&self, tx: &SignedTransaction) -> U256 {
		tx.gas_required(&self.client.latest_schedule()).into()
	}

	fn is_service_transaction_acceptable(&self, tx: &SignedTransaction) -> Result<bool, String> {
		self.service_transaction_action.check(self.client, tx)
	}
}

>>>>>>> ee93be80
#[cfg(test)]
mod tests {
	use super::*;
	use ethkey::{Generator, Random};
	use hash::keccak;
	use rustc_hex::FromHex;

	use transaction::Transaction;
	use client::{BlockChainClient, TestBlockChainClient, EachBlockWith};
	use tests::helpers::{generate_dummy_client, generate_dummy_client_with_spec_and_accounts};

	#[test]
	fn should_prepare_block_to_seal() {
		// given
		let client = TestBlockChainClient::default();
		let miner = Miner::new_for_tests(&Spec::new_test(), None);

		// when
		let sealing_work = miner.work_package(&client);
		assert!(sealing_work.is_some(), "Expected closed block");
	}

	#[test]
	fn should_still_work_after_a_couple_of_blocks() {
		// given
		let client = TestBlockChainClient::default();
		let miner = Miner::new_for_tests(&Spec::new_test(), None);

		let res = miner.work_package(&client);
		let hash = res.unwrap().0;
		let block = miner.submit_seal(hash, vec![]).unwrap();
		client.import_sealed_block(block).unwrap();

		// two more blocks mined, work requested.
		client.add_blocks(1, EachBlockWith::Uncle);
		miner.work_package(&client);

		client.add_blocks(1, EachBlockWith::Uncle);
		miner.work_package(&client);

		// solution to original work submitted.
		assert!(miner.submit_seal(hash, vec![]).is_ok());
	}

	fn miner() -> Miner {
		Miner::new(
			MinerOptions {
				force_sealing: false,
				reseal_on_external_tx: false,
				reseal_on_own_tx: true,
				reseal_on_uncle: false,
				reseal_min_period: Duration::from_secs(5),
				reseal_max_period: Duration::from_secs(120),
				pending_set: PendingSet::AlwaysSealing,
				work_queue_size: 5,
				enable_resubmission: true,
				infinite_pending_block: false,
				refuse_service_transactions: false,
				pool_limits: Default::default(),
				pool_verification_options: pool::verifier::Options {
					minimal_gas_price: 0.into(),
					block_gas_limit: U256::max_value(),
					tx_gas_limit: U256::max_value(),
				},
			},
			GasPricer::new_fixed(0u64.into()),
			&Spec::new_test(),
			None, // accounts provider
		)
	}

	fn transaction() -> SignedTransaction {
		transaction_with_chain_id(2)
	}

	fn transaction_with_chain_id(chain_id: u64) -> SignedTransaction {
		let keypair = Random.generate().unwrap();
		Transaction {
			action: Action::Create,
			value: U256::zero(),
			data: "3331600055".from_hex().unwrap(),
			gas: U256::from(100_000),
			gas_price: U256::zero(),
			nonce: U256::zero(),
		}.sign(keypair.secret(), Some(chain_id))
	}

	#[test]
	fn should_make_pending_block_when_importing_own_transaction() {
		// given
		let client = TestBlockChainClient::default();
		let miner = miner();
		let transaction = transaction();
		let best_block = 0;
		// when
		let res = miner.import_own_transaction(&client, PendingTransaction::new(transaction, None));

		// then
		assert_eq!(res.unwrap(), ());
		assert_eq!(miner.pending_transactions(best_block).unwrap().len(), 1);
		assert_eq!(miner.pending_receipts(best_block).unwrap().len(), 1);
		assert_eq!(miner.ready_transactions(&client).len(), 1);
		// This method will let us know if pending block was created (before calling that method)
		assert!(!miner.prepare_pending_block(&client));
	}

	#[test]
	fn should_not_use_pending_block_if_best_block_is_higher() {
		// given
		let client = TestBlockChainClient::default();
		let miner = miner();
		let transaction = transaction();
		let best_block = 10;
		// when
		let res = miner.import_own_transaction(&client, PendingTransaction::new(transaction, None));

		// then
		assert_eq!(res.unwrap(), ());
		assert_eq!(miner.pending_transactions(best_block), None);
		assert_eq!(miner.pending_receipts(best_block), None);
		assert_eq!(miner.ready_transactions(&client).len(), 1);
	}

	#[test]
	fn should_import_external_transaction() {
		// given
		let client = TestBlockChainClient::default();
		let miner = miner();
		let transaction = transaction().into();
		let best_block = 0;
		// when
		let res = miner.import_external_transactions(&client, vec![transaction]).pop().unwrap();

		// then
		assert_eq!(res.unwrap(), ());
		// By default we don't reseal on external transactions
		assert_eq!(miner.pending_transactions(best_block), None);
		assert_eq!(miner.pending_receipts(best_block), None);
		// By default we use PendingSet::AlwaysSealing, so no transactions yet.
		assert_eq!(miner.ready_transactions(&client).len(), 0);
		// This method will let us know if pending block was created (before calling that method)
		assert!(miner.prepare_pending_block(&client));
		// After pending block is created we should see a transaction.
		assert_eq!(miner.ready_transactions(&client).len(), 1);
	}

	#[test]
	fn should_not_seal_unless_enabled() {
		let miner = miner();
		let client = TestBlockChainClient::default();
		// By default resealing is not required.
		assert!(!miner.requires_reseal(1u8.into()));

		miner.import_external_transactions(&client, vec![transaction().into()]).pop().unwrap().unwrap();
		assert!(miner.prepare_pending_block(&client));
		// Unless asked to prepare work.
		assert!(miner.requires_reseal(1u8.into()));
	}

	#[test]
	fn internal_seals_without_work() {
		let spec = Spec::new_instant();
		let miner = Miner::new_for_tests(&spec, None);

		let client = generate_dummy_client(2);

		let import = miner.import_external_transactions(&*client, vec![transaction_with_chain_id(spec.chain_id()).into()]).pop().unwrap();
		assert_eq!(import.unwrap(), ());

		miner.update_sealing(&*client);
		client.flush_queue();
		assert!(miner.pending_block(0).is_none());
		assert_eq!(client.chain_info().best_block_number, 3 as BlockNumber);

		assert!(miner.import_own_transaction(&*client, PendingTransaction::new(transaction_with_chain_id(spec.chain_id()).into(), None)).is_ok());

		miner.update_sealing(&*client);
		client.flush_queue();
		assert!(miner.pending_block(0).is_none());
		assert_eq!(client.chain_info().best_block_number, 4 as BlockNumber);
	}

	#[test]
	fn should_fail_setting_engine_signer_without_account_provider() {
		let spec = Spec::new_instant;
		let tap = Arc::new(AccountProvider::transient_provider());
		let addr = tap.insert_account(keccak("1").into(), "").unwrap();
		let client = generate_dummy_client_with_spec_and_accounts(spec, None);
		assert!(match client.miner().set_author(addr, Some("".into())) { Err(AccountError::NotFound) => true, _ => false });
	}
}<|MERGE_RESOLUTION|>--- conflicted
+++ resolved
@@ -179,23 +179,15 @@
 /// Handles preparing work for "work sealing" or seals "internally" if Engine does not require work.
 pub struct Miner {
 	// NOTE [ToDr]  When locking always lock in this order!
-<<<<<<< HEAD
 	sealing: Mutex<SealingWork>,
 	params: RwLock<AuthoringParams>,
 	listeners: RwLock<Vec<Box<NotifyWork>>>,
 	gas_pricer: Mutex<GasPricer>,
-=======
-	transaction_queue: Arc<RwLock<BanningTransactionQueue>>,
-	transaction_listener: RwLock<Vec<Box<Fn(&[H256]) + Send + Sync>>>,
-	sealing_work: Mutex<SealingWork>,
-	next_allowed_reseal: Mutex<Instant>,
-	next_mandatory_reseal: RwLock<Instant>,
-	sealing_block_last_request: Mutex<u64>,
-	// for sealing...
->>>>>>> ee93be80
 	options: MinerOptions,
 	// TODO [ToDr] Arc is only required because of price updater
 	transaction_queue: Arc<TransactionQueue>,
+	// TODO [ToDr] move listeners to queue
+	transaction_listener: RwLock<Vec<Box<Fn(&[H256]) + Send + Sync>>>,
 	engine: Arc<EthEngine>,
 	accounts: Option<Arc<AccountProvider>>,
 }
@@ -212,22 +204,18 @@
 		self.add_work_listener(Box::new(WorkPoster::new(&urls)));
 	}
 
+	/// Set a callback to be notified about imported transactions' hashes.
+	pub fn add_transactions_listener(&self, f: Box<Fn(&[H256]) + Send + Sync>) {
+		self.transaction_listener.write().push(f);
+	}
+
 	/// Creates new instance of miner Arc.
 	pub fn new(options: MinerOptions, gas_pricer: GasPricer, spec: &Spec, accounts: Option<Arc<AccountProvider>>) -> Miner {
 		let limits = options.pool_limits.clone();
 		let verifier_options = options.pool_verification_options.clone();
 
 		Miner {
-<<<<<<< HEAD
-			sealing: Mutex::new(SealingWork{
-=======
-			transaction_queue: Arc::new(RwLock::new(txq)),
-			transaction_listener: RwLock::new(vec![]),
-			next_allowed_reseal: Mutex::new(Instant::now()),
-			next_mandatory_reseal: RwLock::new(Instant::now() + options.reseal_max_period),
-			sealing_block_last_request: Mutex::new(0),
-			sealing_work: Mutex::new(SealingWork{
->>>>>>> ee93be80
+			sealing: Mutex::new(SealingWork {
 				queue: UsingQueue::new(options.work_queue_size),
 				enabled: options.force_sealing
 					|| spec.engine.seals_internally().is_some(),
@@ -240,6 +228,7 @@
 			gas_pricer: Mutex::new(gas_pricer),
 			options,
 			transaction_queue: Arc::new(TransactionQueue::new(limits, verifier_options)),
+			transaction_listener: RwLock::new(vec![]),
 			accounts,
 			engine: spec.engine.clone(),
 		}
@@ -284,20 +273,11 @@
 		self.map_existing_pending_block(|b| b.header().clone(), latest_block_number)
 	}
 
-<<<<<<< HEAD
 	/// Retrieves an existing pending block iff it's not older than given block number.
 	///
 	/// NOTE: This will not prepare a new pending block if it's not existing.
 	/// See `map_pending_block` for alternative behaviour.
 	fn map_existing_pending_block<F, T>(&self, f: F, latest_block_number: BlockNumber) -> Option<T> where
-=======
-	/// Set a callback to be notified about imported transactions' hashes.
-	pub fn add_transactions_listener(&self, f: Box<Fn(&[H256]) + Send + Sync>) {
-		self.transaction_listener.write().push(f);
-	}
-
-	fn map_pending_block<F, T>(&self, f: F, latest_block_number: BlockNumber) -> Option<T> where
->>>>>>> ee93be80
 		F: FnOnce(&ClosedBlock) -> T,
 	{
 		self.from_pending_block(
@@ -691,89 +671,6 @@
 		// Return if we restarted
 		prepare_new
 	}
-<<<<<<< HEAD
-=======
-
-	fn add_transactions_to_queue(
-		&self,
-		client: &MiningBlockChainClient,
-		transactions: Vec<UnverifiedTransaction>,
-		default_origin: TransactionOrigin,
-		condition: Option<TransactionCondition>,
-		transaction_queue: &mut BanningTransactionQueue,
-	) -> Vec<Result<TransactionImportResult, Error>> {
-		let best_block_header = client.best_block_header().decode();
-		let insertion_time = client.chain_info().best_block_number;
-		let mut inserted = Vec::with_capacity(transactions.len());
-
-		let results = transactions.into_iter()
-			.map(|tx| {
-				let hash = tx.hash();
-				if client.transaction_block(TransactionId::Hash(hash)).is_some() {
-					debug!(target: "miner", "Rejected tx {:?}: already in the blockchain", hash);
-					return Err(Error::Transaction(TransactionError::AlreadyImported));
-				}
-				match self.engine.verify_transaction_basic(&tx, &best_block_header)
-					.and_then(|_| self.engine.verify_transaction_unordered(tx, &best_block_header))
-				{
-					Err(e) => {
-						debug!(target: "miner", "Rejected tx {:?} with invalid signature: {:?}", hash, e);
-						Err(e)
-					},
-					Ok(transaction) => {
-						// This check goes here because verify_transaction takes SignedTransaction parameter
-						self.engine.machine().verify_transaction(&transaction, &best_block_header, client.as_block_chain_client())?;
-
-						let origin = self.accounts.as_ref().and_then(|accounts| {
-							match accounts.has_account(transaction.sender()).unwrap_or(false) {
-								true => Some(TransactionOrigin::Local),
-								false => None,
-							}
-						}).unwrap_or(default_origin);
-
-						let details_provider = TransactionDetailsProvider::new(client, &self.service_transaction_action);
-						let hash = transaction.hash();
-						let result = match origin {
-							TransactionOrigin::Local | TransactionOrigin::RetractedBlock => {
-								transaction_queue.add(transaction, origin, insertion_time, condition.clone(), &details_provider)?
-							},
-							TransactionOrigin::External => {
-								transaction_queue.add_with_banlist(transaction, insertion_time, &details_provider)?
-							},
-						};
-
-						inserted.push(hash);
-						Ok(result)
-					},
-				}
-			})
-			.collect();
-
-		for listener in &*self.transaction_listener.read() {
-			listener(&inserted);
-		}
-
-		results
-	}
-
-	/// Are we allowed to do a non-mandatory reseal?
-	fn tx_reseal_allowed(&self) -> bool { Instant::now() > *self.next_allowed_reseal.lock() }
-
-	fn from_pending_block<H, F, G>(&self, latest_block_number: BlockNumber, from_chain: F, map_block: G) -> H
-		where F: Fn() -> H, G: FnOnce(&ClosedBlock) -> H {
-		let sealing_work = self.sealing_work.lock();
-		sealing_work.queue.peek_last_ref().map_or_else(
-			|| from_chain(),
-			|b| {
-				if b.block().header().number() > latest_block_number {
-					map_block(b)
-				} else {
-					from_chain()
-				}
-			}
-		)
-	}
->>>>>>> ee93be80
 }
 
 const SEALING_TIMEOUT_IN_BLOCKS : u64 = 5;
@@ -1131,67 +1028,6 @@
 	}
 }
 
-<<<<<<< HEAD
-=======
-/// Action when service transaction is received
-enum ServiceTransactionAction {
-	/// Refuse service transaction immediately
-	Refuse,
-	/// Accept if sender is certified to send service transactions
-	Check(ServiceTransactionChecker),
-}
-
-impl ServiceTransactionAction {
-	pub fn check(&self, client: &MiningBlockChainClient, tx: &SignedTransaction) -> Result<bool, String> {
-		match *self {
-			ServiceTransactionAction::Refuse => Err("configured to refuse service transactions".to_owned()),
-			ServiceTransactionAction::Check(ref checker) => checker.check(&client, tx),
-		}
-	}
-}
-
-impl<'a> ::ethcore_miner::service_transaction_checker::ContractCaller for &'a MiningBlockChainClient {
-	fn registry_address(&self, name: &str) -> Option<Address> {
-		MiningBlockChainClient::registry_address(*self, name.into(), BlockId::Latest)
-	}
-
-	fn call_contract(&self, block: BlockId, address: Address, data: Vec<u8>) -> Result<Vec<u8>, String> {
-		MiningBlockChainClient::call_contract(*self, block, address, data)
-	}
-}
-
-struct TransactionDetailsProvider<'a> {
-	client: &'a MiningBlockChainClient,
-	service_transaction_action: &'a ServiceTransactionAction,
-}
-
-impl<'a> TransactionDetailsProvider<'a> {
-	pub fn new(client: &'a MiningBlockChainClient, service_transaction_action: &'a ServiceTransactionAction) -> Self {
-		TransactionDetailsProvider {
-			client: client,
-			service_transaction_action: service_transaction_action,
-		}
-	}
-}
-
-impl<'a> TransactionQueueDetailsProvider for TransactionDetailsProvider<'a> {
-	fn fetch_account(&self, address: &Address) -> AccountDetails {
-		AccountDetails {
-			nonce: self.client.latest_nonce(address),
-			balance: self.client.latest_balance(address),
-		}
-	}
-
-	fn estimate_gas_required(&self, tx: &SignedTransaction) -> U256 {
-		tx.gas_required(&self.client.latest_schedule()).into()
-	}
-
-	fn is_service_transaction_acceptable(&self, tx: &SignedTransaction) -> Result<bool, String> {
-		self.service_transaction_action.check(self.client, tx)
-	}
-}
-
->>>>>>> ee93be80
 #[cfg(test)]
 mod tests {
 	use super::*;
