// Copyright 2015-2017 Parity Technologies (UK) Ltd.
// This file is part of Parity.

// Parity is free software: you can redistribute it and/or modify
// it under the terms of the GNU General Public License as published by
// the Free Software Foundation, either version 3 of the License, or
// (at your option) any later version.

// Parity is distributed in the hope that it will be useful,
// but WITHOUT ANY WARRANTY; without even the implied warranty of
// MERCHANTABILITY or FITNESS FOR A PARTICULAR PURPOSE.  See the
// GNU General Public License for more details.

// You should have received a copy of the GNU General Public License
// along with Parity.  If not, see <http://www.gnu.org/licenses/>.

use std::collections::{HashSet, HashMap, BTreeMap, VecDeque};
use std::str::FromStr;
use std::sync::{Arc, Weak};
use std::sync::atomic::{AtomicUsize, AtomicBool, Ordering as AtomicOrdering};
use std::time::{Instant};
use time::precise_time_ns;
use itertools::Itertools;

// util
use hash::keccak;
use timer::PerfTimer;
use bytes::Bytes;
use journaldb;
use trie::{TrieSpec, TrieFactory, Trie};
use kvdb::{DBValue, KeyValueDB, DBTransaction};
use util_error::UtilError;

// other
use ethereum_types::{H256, Address, U256};
<<<<<<< HEAD
use block::{IsBlock, LockedBlock, Drain, ClosedBlock, OpenBlock, enact_verified, SealedBlock};
use blockchain::{BlockChain, BlockProvider,  TreeRoute, ImportRoute};
use blockchain::extras::TransactionAddress;
=======
use block::*;
use blockchain::{BlockChain, BlockProvider,  TreeRoute, ImportRoute, TransactionAddress};
>>>>>>> 01d9bff3
use client::ancient_import::AncientVerifier;
use client::Error as ClientError;
use client::{
	Nonce, Balance, ChainInfo, BlockInfo, CallContract, TransactionInfo, RegistryInfo, ReopenBlock, PrepareOpenBlock, ScheduleInfo, ImportSealedBlock, BroadcastProposalBlock, ImportBlock,
	StateOrBlock, StateInfo, StateClient, Call
};
use client::{
	BlockId, TransactionId, UncleId, TraceId, ClientConfig, BlockChainClient,
	MiningBlockChainClient, TraceFilter, CallAnalytics, BlockImportError, Mode,
	ChainNotify, PruningInfo, ProvingBlockChainClient, EngineInfo
};
use encoded;
use engines::{EthEngine, EpochTransition};
use error::{ImportError, ExecutionError, CallError, BlockError, ImportResult, Error as EthcoreError};
use vm::{EnvInfo, LastHashes};
use evm::Schedule;
use executive::{Executive, Executed, TransactOptions, contract_address};
<<<<<<< HEAD
use factory::Factories;
use header::{BlockNumber, Header};
use io::IoChannel;
=======
use factory::{Factories, VmFactory};
use header::{BlockNumber, Header, Seal};
use io::*;
>>>>>>> 01d9bff3
use log_entry::LocalizedLogEntry;
use miner::{Miner, MinerService};
use parking_lot::{Mutex, RwLock};
use rand::OsRng;
use receipt::{Receipt, LocalizedReceipt};
use rlp::UntrustedRlp;
use service::ClientIoMessage;
use snapshot::{self, io as snapshot_io};
use spec::Spec;
use state_db::StateDB;
use state::{self, State};
use trace;
use trace::{TraceDB, ImportRequest as TraceImportRequest, LocalizedTrace, Database as TraceDatabase};
use trace::FlatTransactionTraces;
use transaction::{self, LocalizedTransaction, UnverifiedTransaction, SignedTransaction, Transaction, PendingTransaction, Action};
use types::filter::Filter;
use types::mode::Mode as IpcMode;
use verification;
use verification::{PreverifiedBlock, Verifier};
use verification::queue::BlockQueue;
use views::BlockView;

// re-export
pub use types::blockchain_info::BlockChainInfo;
pub use types::block_status::BlockStatus;
pub use blockchain::CacheSize as BlockChainCacheSize;
pub use verification::queue::QueueInfo as BlockQueueInfo;

use_contract!(registry, "Registry", "res/contracts/registrar.json");

const MAX_TX_QUEUE_SIZE: usize = 4096;
const MAX_QUEUE_SIZE_TO_SLEEP_ON: usize = 2;
const MIN_HISTORY_SIZE: u64 = 8;

/// Report on the status of a client.
#[derive(Default, Clone, Debug, Eq, PartialEq)]
pub struct ClientReport {
	/// How many blocks have been imported so far.
	pub blocks_imported: usize,
	/// How many transactions have been applied so far.
	pub transactions_applied: usize,
	/// How much gas has been processed so far.
	pub gas_processed: U256,
	/// Memory used by state DB
	pub state_db_mem: usize,
}

impl ClientReport {
	/// Alter internal reporting to reflect the additional `block` has been processed.
	pub fn accrue_block(&mut self, block: &PreverifiedBlock) {
		self.blocks_imported += 1;
		self.transactions_applied += block.transactions.len();
		self.gas_processed = self.gas_processed + block.header.gas_used().clone();
	}
}

impl<'a> ::std::ops::Sub<&'a ClientReport> for ClientReport {
	type Output = Self;

	fn sub(mut self, other: &'a ClientReport) -> Self {
		let higher_mem = ::std::cmp::max(self.state_db_mem, other.state_db_mem);
		let lower_mem = ::std::cmp::min(self.state_db_mem, other.state_db_mem);

		self.blocks_imported -= other.blocks_imported;
		self.transactions_applied -= other.transactions_applied;
		self.gas_processed = self.gas_processed - other.gas_processed;
		self.state_db_mem  = higher_mem - lower_mem;

		self
	}
}

struct SleepState {
	last_activity: Option<Instant>,
	last_autosleep: Option<Instant>,
}

impl SleepState {
	fn new(awake: bool) -> Self {
		SleepState {
			last_activity: match awake { false => None, true => Some(Instant::now()) },
			last_autosleep: match awake { false => Some(Instant::now()), true => None },
		}
	}
}

struct Importer {
	/// Lock used during block import
	pub import_lock: Mutex<()>, // FIXME Maybe wrap the whole `Importer` instead?

	/// Used to verify blocks
	pub verifier: Box<Verifier<Client>>,

	/// Queue containing pending blocks
	pub block_queue: BlockQueue,

	/// Handles block sealing
	pub miner: Arc<Miner>,

	/// Ancient block verifier: import an ancient sequence of blocks in order from a starting epoch
	pub ancient_verifier: Mutex<Option<AncientVerifier>>,

	/// Random number generator used by `AncientVerifier`
	pub rng: Mutex<OsRng>,

	/// Ethereum engine to be used during import
	pub engine: Arc<EthEngine>,
}

/// Blockchain database client backed by a persistent database. Owns and manages a blockchain and a block queue.
/// Call `import_block()` to import a block asynchronously; `flush_queue()` flushes the queue.
pub struct Client {
	/// Flag used to disable the client forever. Not to be confused with `liveness`.
	///
	/// For example, auto-updater will disable client forever if there is a
	/// hard fork registered on-chain that we don't have capability for.
	/// When hard fork block rolls around, the client (if `update` is false)
	/// knows it can't proceed further.
	enabled: AtomicBool,

	/// Operating mode for the client
	mode: Mutex<Mode>,

	chain: RwLock<Arc<BlockChain>>,
	tracedb: RwLock<TraceDB<BlockChain>>,
	engine: Arc<EthEngine>,

	/// Client configuration
	config: ClientConfig,

	/// Database pruning strategy to use for StateDB
	pruning: journaldb::Algorithm,

	/// Client uses this to store blocks, traces, etc.
	db: RwLock<Arc<KeyValueDB>>,

	state_db: RwLock<StateDB>,

	/// Report on the status of client
	report: RwLock<ClientReport>,

	sleep_state: Mutex<SleepState>,

	/// Flag changed by `sleep` and `wake_up` methods. Not to be confused with `enabled`.
	liveness: AtomicBool,
	io_channel: Mutex<IoChannel<ClientIoMessage>>,

	/// List of actors to be notified on certain chain events
	notify: RwLock<Vec<Weak<ChainNotify>>>,

	/// Count of pending transactions in the queue
	queue_transactions: AtomicUsize,
	last_hashes: RwLock<VecDeque<H256>>,
	factories: Factories,

	/// Number of eras kept in a journal before they are pruned
	history: u64,

	/// An action to be done if a mode/spec_name change happens
	on_user_defaults_change: Mutex<Option<Box<FnMut(Option<Mode>) + 'static + Send>>>,

	/// Link to a registry object useful for looking up names
	registrar: registry::Registry,
	registrar_address: Option<Address>,

	/// A closure to call when we want to restart the client
	exit_handler: Mutex<Option<Box<Fn(bool, Option<String>) + 'static + Send>>>,

	importer: Importer,
}

impl Importer {
	pub fn new(
		config: &ClientConfig,
		engine: Arc<EthEngine>,
		message_channel: IoChannel<ClientIoMessage>,
		miner: Arc<Miner>,
	) -> Result<Importer, ::error::Error> {
		let block_queue = BlockQueue::new(config.queue.clone(), engine.clone(), message_channel.clone(), config.verifier_type.verifying_seal());

<<<<<<< HEAD
		Ok(Importer {
			import_lock: Mutex::new(()),
			verifier: verification::new(config.verifier_type.clone()),
			block_queue,
			miner,
			ancient_verifier: Mutex::new(None),
			rng: Mutex::new(OsRng::new()?),
			engine,
		})
	}
=======
		let trie_factory = TrieFactory::new(trie_spec);
		let factories = Factories {
			vm: VmFactory::new(config.vm_type.clone(), config.jump_table_size),
			trie: trie_factory,
			accountdb: Default::default(),
		};
>>>>>>> 01d9bff3

	fn calculate_enacted_retracted(&self, import_results: &[ImportRoute]) -> (Vec<H256>, Vec<H256>) {
		fn map_to_vec(map: Vec<(H256, bool)>) -> Vec<H256> {
			map.into_iter().map(|(k, _v)| k).collect()
		}

		// In ImportRoute we get all the blocks that have been enacted and retracted by single insert.
		// Because we are doing multiple inserts some of the blocks that were enacted in import `k`
		// could be retracted in import `k+1`. This is why to understand if after all inserts
		// the block is enacted or retracted we iterate over all routes and at the end final state
		// will be in the hashmap
		let map = import_results.iter().fold(HashMap::new(), |mut map, route| {
			for hash in &route.enacted {
				map.insert(hash.clone(), true);
			}
			for hash in &route.retracted {
				map.insert(hash.clone(), false);
			}
			map
		});

		// Split to enacted retracted (using hashmap value)
		let (enacted, retracted) = map.into_iter().partition(|&(_k, v)| v);
		// And convert tuples to keys
		(map_to_vec(enacted), map_to_vec(retracted))
	}

	/// This is triggered by a message coming from a block queue when the block is ready for insertion
	pub fn import_verified_blocks(&self, client: &Client) -> usize {

		// Shortcut out if we know we're incapable of syncing the chain.
		if !client.enabled.load(AtomicOrdering::Relaxed) {
			return 0;
		}

		let max_blocks_to_import = 4;
		let (imported_blocks, import_results, invalid_blocks, imported, proposed_blocks, duration, is_empty) = {
			let mut imported_blocks = Vec::with_capacity(max_blocks_to_import);
			let mut invalid_blocks = HashSet::new();
			let mut proposed_blocks = Vec::with_capacity(max_blocks_to_import);
			let mut import_results = Vec::with_capacity(max_blocks_to_import);

			let _import_lock = self.import_lock.lock();
			let blocks = self.block_queue.drain(max_blocks_to_import);
			if blocks.is_empty() {
				return 0;
			}
			let _timer = PerfTimer::new("import_verified_blocks");
			let start = precise_time_ns();

			for block in blocks {
				let header = &block.header;
				let is_invalid = invalid_blocks.contains(header.parent_hash());
				if is_invalid {
					invalid_blocks.insert(header.hash());
					continue;
				}
				if let Ok(closed_block) = self.check_and_close_block(&block, client) {
					if self.engine.is_proposal(&block.header) {
						self.block_queue.mark_as_good(&[header.hash()]);
						proposed_blocks.push(block.bytes);
					} else {
						imported_blocks.push(header.hash());

						let route = self.commit_block(closed_block, &header, &block.bytes, client);
						import_results.push(route);

						client.report.write().accrue_block(&block);
					}
				} else {
					invalid_blocks.insert(header.hash());
				}
			}

			let imported = imported_blocks.len();
			let invalid_blocks = invalid_blocks.into_iter().collect::<Vec<H256>>();

			if !invalid_blocks.is_empty() {
				self.block_queue.mark_as_bad(&invalid_blocks);
			}
			let is_empty = self.block_queue.mark_as_good(&imported_blocks);
			let duration_ns = precise_time_ns() - start;
			(imported_blocks, import_results, invalid_blocks, imported, proposed_blocks, duration_ns, is_empty)
		};

		{
			if !imported_blocks.is_empty() && is_empty {
				let (enacted, retracted) = self.calculate_enacted_retracted(&import_results);

				if is_empty {
					self.miner.chain_new_blocks(client, &imported_blocks, &invalid_blocks, &enacted, &retracted);
				}

				client.notify(|notify| {
					notify.new_blocks(
						imported_blocks.clone(),
						invalid_blocks.clone(),
						enacted.clone(),
						retracted.clone(),
						Vec::new(),
						proposed_blocks.clone(),
						duration,
					);
				});
			}
		}

		client.db.read().flush().expect("DB flush failed.");
		imported
	}

	fn check_and_close_block(&self, block: &PreverifiedBlock, client: &Client) -> Result<LockedBlock, ()> {
		let engine = &*self.engine;
		let header = &block.header;

		let chain = client.chain.read();
		// Check the block isn't so old we won't be able to enact it.
		let best_block_number = chain.best_block_number();
		if client.pruning_info().earliest_state > header.number() {
			warn!(target: "client", "Block import failed for #{} ({})\nBlock is ancient (current best block: #{}).", header.number(), header.hash(), best_block_number);
			return Err(());
		}

		// Check if parent is in chain
		let parent = match chain.block_header(header.parent_hash()) {
			Some(h) => h,
			None => {
				warn!(target: "client", "Block import failed for #{} ({}): Parent not found ({}) ", header.number(), header.hash(), header.parent_hash());
				return Err(());
			}
		};

		// Verify Block Family
		let verify_family_result = self.verifier.verify_block_family(
			header,
			&parent,
			engine,
			Some(verification::FullFamilyParams {
				block_bytes: &block.bytes,
				transactions: &block.transactions,
				block_provider: &**chain,
				client
			}),
		);

		if let Err(e) = verify_family_result {
			warn!(target: "client", "Stage 3 block verification failed for #{} ({})\nError: {:?}", header.number(), header.hash(), e);
			return Err(());
		};

		let verify_external_result = self.verifier.verify_block_external(header, engine);
		if let Err(e) = verify_external_result {
			warn!(target: "client", "Stage 4 block verification failed for #{} ({})\nError: {:?}", header.number(), header.hash(), e);
			return Err(());
		};

		// Enact Verified Block
		let last_hashes = client.build_last_hashes(header.parent_hash());
		let db = client.state_db.read().boxed_clone_canon(header.parent_hash());

		let is_epoch_begin = chain.epoch_transition(parent.number(), *header.parent_hash()).is_some();
		let enact_result = enact_verified(block,
			engine,
			client.tracedb.read().tracing_enabled(),
			db,
			&parent,
			last_hashes,
			client.factories.clone(),
			is_epoch_begin,
		);
		let mut locked_block = enact_result.map_err(|e| {
			warn!(target: "client", "Block import failed for #{} ({})\nError: {:?}", header.number(), header.hash(), e);
		})?;

		if header.number() < engine.params().validate_receipts_transition && header.receipts_root() != locked_block.block().header().receipts_root() {
			locked_block = locked_block.strip_receipts();
		}

		// Final Verification
		if let Err(e) = self.verifier.verify_block_final(header, locked_block.block().header()) {
			warn!(target: "client", "Stage 5 block verification failed for #{} ({})\nError: {:?}", header.number(), header.hash(), e);
			return Err(());
		}

		Ok(locked_block)
	}

	/// Import a block with transaction receipts.
	///
	/// The block is guaranteed to be the next best blocks in the
	/// first block sequence. Does no sealing or transaction validation.
	fn import_old_block(&self, block_bytes: Bytes, receipts_bytes: Bytes, db: &KeyValueDB, chain: &BlockChain) -> Result<H256, ::error::Error> {
		let block = BlockView::new(&block_bytes);
		let header = block.header();
		let receipts = ::rlp::decode_list(&receipts_bytes);
		let hash = header.hash();
		let _import_lock = self.import_lock.lock();

		{
			let _timer = PerfTimer::new("import_old_block");
			let mut ancient_verifier = self.ancient_verifier.lock();

			{
				// closure for verifying a block.
				let verify_with = |verifier: &AncientVerifier| -> Result<(), ::error::Error> {
					// verify the block, passing the chain for updating the epoch
					// verifier.
					let mut rng = OsRng::new().map_err(UtilError::from)?;
					verifier.verify(&mut rng, &header, &chain)
				};

				// initialize the ancient block verifier if we don't have one already.
				match &mut *ancient_verifier {
					&mut Some(ref verifier) => {
						verify_with(verifier)?
					}
					x @ &mut None => {
						// load most recent epoch.
						trace!(target: "client", "Initializing ancient block restoration.");
						let current_epoch_data = chain.epoch_transitions()
							.take_while(|&(_, ref t)| t.block_number < header.number())
							.last()
							.map(|(_, t)| t.proof)
							.expect("At least one epoch entry (genesis) always stored; qed");

						let current_verifier = self.engine.epoch_verifier(&header, &current_epoch_data)
							.known_confirmed()?;
						let current_verifier = AncientVerifier::new(self.engine.clone(), current_verifier);

						verify_with(&current_verifier)?;
						*x = Some(current_verifier);
					}
				}
			}

			// Commit results
			let mut batch = DBTransaction::new();
			chain.insert_unordered_block(&mut batch, &block_bytes, receipts, None, false, true);
			// Final commit to the DB
			db.write_buffered(batch);
			chain.commit();
		}
		db.flush().expect("DB flush failed.");
		Ok(hash)
	}

	// NOTE: the header of the block passed here is not necessarily sealed, as
	// it is for reconstructing the state transition.
	//
	// The header passed is from the original block data and is sealed.
	fn commit_block<B>(&self, block: B, header: &Header, block_data: &[u8], client: &Client) -> ImportRoute where B: IsBlock + Drain {
		let hash = &header.hash();
		let number = header.number();
		let parent = header.parent_hash();
		let chain = client.chain.read();

		// Commit results
		let receipts = block.receipts().to_owned();
		let traces = block.traces().clone().unwrap_or_else(Vec::new);
		let traces: Vec<FlatTransactionTraces> = traces.into_iter()
			.map(Into::into)
			.collect();

		assert_eq!(header.hash(), BlockView::new(block_data).header_view().hash());

		//let traces = From::from(block.traces().clone().unwrap_or_else(Vec::new));

		let mut batch = DBTransaction::new();

		// CHECK! I *think* this is fine, even if the state_root is equal to another
		// already-imported block of the same number.
		// TODO: Prove it with a test.
		let mut state = block.drain();

		// check epoch end signal, potentially generating a proof on the current
		// state.
		self.check_epoch_end_signal(
			&header,
			block_data,
			&receipts,
			&state,
			&chain,
			&mut batch,
			client
		);

		state.journal_under(&mut batch, number, hash).expect("DB commit failed");
		let route = chain.insert_block(&mut batch, block_data, receipts.clone());

		client.tracedb.read().import(&mut batch, TraceImportRequest {
			traces: traces.into(),
			block_hash: hash.clone(),
			block_number: number,
			enacted: route.enacted.clone(),
			retracted: route.retracted.len()
		});

		let is_canon = route.enacted.last().map_or(false, |h| h == hash);
		state.sync_cache(&route.enacted, &route.retracted, is_canon);
		// Final commit to the DB
		client.db.read().write_buffered(batch);
		chain.commit();

		self.check_epoch_end(&header, &chain, client);

		client.update_last_hashes(&parent, hash);

		if let Err(e) = client.prune_ancient(state, &chain) {
			warn!("Failed to prune ancient state data: {}", e);
		}

		route
	}

	// check for epoch end signal and write pending transition if it occurs.
	// state for the given block must be available.
	fn check_epoch_end_signal(
		&self,
		header: &Header,
		block_bytes: &[u8],
		receipts: &[Receipt],
		state_db: &StateDB,
		chain: &BlockChain,
		batch: &mut DBTransaction,
		client: &Client,
	) {
		use engines::EpochChange;

		let hash = header.hash();
		let auxiliary = ::machine::AuxiliaryData {
			bytes: Some(block_bytes),
			receipts: Some(&receipts),
		};

		match self.engine.signals_epoch_end(header, auxiliary) {
			EpochChange::Yes(proof) => {
				use engines::epoch::PendingTransition;
				use engines::Proof;

				let proof = match proof {
					Proof::Known(proof) => proof,
					Proof::WithState(with_state) => {
						let env_info = EnvInfo {
							number: header.number(),
							author: header.author().clone(),
							timestamp: header.timestamp(),
							difficulty: header.difficulty().clone(),
							last_hashes: client.build_last_hashes(header.parent_hash()),
							gas_used: U256::default(),
							gas_limit: u64::max_value().into(),
						};

						let call = move |addr, data| {
							let mut state_db = state_db.boxed_clone();
							let backend = ::state::backend::Proving::new(state_db.as_hashdb_mut());

							let transaction =
								client.contract_call_tx(BlockId::Hash(*header.parent_hash()), addr, data);

							let mut state = State::from_existing(
								backend,
								header.state_root().clone(),
								self.engine.account_start_nonce(header.number()),
								client.factories.clone(),
							).expect("state known to be available for just-imported block; qed");

							let options = TransactOptions::with_no_tracing().dont_check_nonce();
							let res = Executive::new(&mut state, &env_info, self.engine.machine())
								.transact(&transaction, options);

							let res = match res {
								Err(ExecutionError::Internal(e)) =>
									Err(format!("Internal error: {}", e)),
								Err(e) => {
									trace!(target: "client", "Proved call failed: {}", e);
									Ok((Vec::new(), state.drop().1.extract_proof()))
								}
								Ok(res) => Ok((res.output, state.drop().1.extract_proof())),
							};

							res.map(|(output, proof)| (output, proof.into_iter().map(|x| x.into_vec()).collect()))
						};

						match with_state.generate_proof(&call) {
							Ok(proof) => proof,
							Err(e) => {
								warn!(target: "client", "Failed to generate transition proof for block {}: {}", hash, e);
								warn!(target: "client", "Snapshots produced by this client may be incomplete");
								Vec::new()
							}
						}
					}
				};

				debug!(target: "client", "Block {} signals epoch end.", hash);

				let pending = PendingTransition { proof: proof };
				chain.insert_pending_transition(batch, hash, pending);
			},
			EpochChange::No => {},
			EpochChange::Unsure(_) => {
				warn!(target: "client", "Detected invalid engine implementation.");
				warn!(target: "client", "Engine claims to require more block data, but everything provided.");
			}
		}
	}

	// check for ending of epoch and write transition if it occurs.
	fn check_epoch_end<'a>(&self, header: &'a Header, chain: &BlockChain, client: &Client) {
		let is_epoch_end = self.engine.is_epoch_end(
			header,
			&(|hash| chain.block_header(&hash)),
			&(|hash| chain.get_pending_transition(hash)), // TODO: limit to current epoch.
		);

		if let Some(proof) = is_epoch_end {
			debug!(target: "client", "Epoch transition at block {}", header.hash());

			let mut batch = DBTransaction::new();
			chain.insert_epoch_transition(&mut batch, header.number(), EpochTransition {
				block_hash: header.hash(),
				block_number: header.number(),
				proof: proof,
			});

			// always write the batch directly since epoch transition proofs are
			// fetched from a DB iterator and DB iterators are only available on
			// flushed data.
			client.db.read().write(batch).expect("DB flush failed");
		}
	}
}

impl Client {
	/// Create a new client with given parameters.
	/// The database is assumed to have been initialized with the correct columns.
	pub fn new(
		config: ClientConfig,
		spec: &Spec,
		db: Arc<KeyValueDB>,
		miner: Arc<Miner>,
		message_channel: IoChannel<ClientIoMessage>,
	) -> Result<Arc<Client>, ::error::Error> {
		let trie_spec = match config.fat_db {
			true => TrieSpec::Fat,
			false => TrieSpec::Secure,
		};

		let trie_factory = TrieFactory::new(trie_spec);
		let factories = Factories {
			vm: EvmFactory::new(config.vm_type.clone(), config.jump_table_size),
			trie: trie_factory,
			accountdb: Default::default(),
		};

		let journal_db = journaldb::new(db.clone(), config.pruning, ::db::COL_STATE);
		let mut state_db = StateDB::new(journal_db, config.state_cache_size);
		if state_db.journal_db().is_empty() {
			// Sets the correct state root.
			state_db = spec.ensure_db_good(state_db, &factories)?;
			let mut batch = DBTransaction::new();
			state_db.journal_under(&mut batch, 0, &spec.genesis_header().hash())?;
			db.write(batch).map_err(ClientError::Database)?;
		}

		let gb = spec.genesis_block();
		let chain = Arc::new(BlockChain::new(config.blockchain.clone(), &gb, db.clone()));
		let tracedb = RwLock::new(TraceDB::new(config.tracing.clone(), db.clone(), chain.clone()));

		trace!("Cleanup journal: DB Earliest = {:?}, Latest = {:?}", state_db.journal_db().earliest_era(), state_db.journal_db().latest_era());

		let history = if config.history < MIN_HISTORY_SIZE {
			info!(target: "client", "Ignoring pruning history parameter of {}\
				, falling back to minimum of {}",
				config.history, MIN_HISTORY_SIZE);
			MIN_HISTORY_SIZE
		} else {
			config.history
		};

		if !chain.block_header(&chain.best_block_hash()).map_or(true, |h| state_db.journal_db().contains(h.state_root())) {
			warn!("State root not found for block #{} ({:x})", chain.best_block_number(), chain.best_block_hash());
		}

		let engine = spec.engine.clone();

		let awake = match config.mode { Mode::Dark(..) | Mode::Off => false, _ => true };

		let importer = Importer::new(&config, engine.clone(), message_channel.clone(), miner)?;

		let registrar_address = engine.additional_params().get("registrar").and_then(|s| Address::from_str(s).ok());
		if let Some(ref addr) = registrar_address {
			trace!(target: "client", "Found registrar at {}", addr);
		}

		let client = Arc::new(Client {
			enabled: AtomicBool::new(true),
			sleep_state: Mutex::new(SleepState::new(awake)),
			liveness: AtomicBool::new(awake),
			mode: Mutex::new(config.mode.clone()),
			chain: RwLock::new(chain),
			tracedb: tracedb,
			engine: engine,
			pruning: config.pruning.clone(),
			config: config,
			db: RwLock::new(db),
			state_db: RwLock::new(state_db),
			report: RwLock::new(Default::default()),
			io_channel: Mutex::new(message_channel),
			notify: RwLock::new(Vec::new()),
			queue_transactions: AtomicUsize::new(0),
			last_hashes: RwLock::new(VecDeque::new()),
			factories: factories,
			history: history,
			on_user_defaults_change: Mutex::new(None),
			registrar: registry::Registry::default(),
			registrar_address,
			exit_handler: Mutex::new(None),
			importer,
		});

		// prune old states.
		{
			let state_db = client.state_db.read().boxed_clone();
			let chain = client.chain.read();
			client.prune_ancient(state_db, &chain)?;
		}

		// ensure genesis epoch proof in the DB.
		{
			let chain = client.chain.read();
			let gh = spec.genesis_header();
			if chain.epoch_transition(0, gh.hash()).is_none() {
				trace!(target: "client", "No genesis transition found.");

				let proof = client.with_proving_caller(
					BlockId::Number(0),
					|call| client.engine.genesis_epoch_data(&gh, call)
				);
				let proof = match proof {
					Ok(proof) => proof,
					Err(e) => {
						warn!(target: "client", "Error generating genesis epoch data: {}. Snapshots generated may not be complete.", e);
						Vec::new()
					}
				};

				debug!(target: "client", "Obtained genesis transition proof: {:?}", proof);

				let mut batch = DBTransaction::new();
				chain.insert_epoch_transition(&mut batch, 0, EpochTransition {
					block_hash: gh.hash(),
					block_number: 0,
					proof: proof,
				});

				client.db.read().write_buffered(batch);
			}
		}

		// ensure buffered changes are flushed.
		client.db.read().flush().map_err(ClientError::Database)?;
		Ok(client)
	}

	/// Wakes up client if it's a sleep.
	pub fn keep_alive(&self) {
		let should_wake = match *self.mode.lock() {
			Mode::Dark(..) | Mode::Passive(..) => true,
			_ => false,
		};
		if should_wake {
			self.wake_up();
			(*self.sleep_state.lock()).last_activity = Some(Instant::now());
		}
	}

	/// Adds an actor to be notified on certain events
	pub fn add_notify(&self, target: Arc<ChainNotify>) {
		self.notify.write().push(Arc::downgrade(&target));
	}

	/// Set a closure to call when we want to restart the client
	pub fn set_exit_handler<F>(&self, f: F) where F: Fn(bool, Option<String>) + 'static + Send {
		*self.exit_handler.lock() = Some(Box::new(f));
	}

	/// Returns engine reference.
	pub fn engine(&self) -> &EthEngine {
		&*self.engine
	}

	fn notify<F>(&self, f: F) where F: Fn(&ChainNotify) {
		for np in self.notify.read().iter() {
			if let Some(n) = np.upgrade() {
				f(&*n);
			}
		}
	}

	/// Register an action to be done if a mode/spec_name change happens.
	pub fn on_user_defaults_change<F>(&self, f: F) where F: 'static + FnMut(Option<Mode>) + Send {
		*self.on_user_defaults_change.lock() = Some(Box::new(f));
	}

	/// Flush the block import queue.
	pub fn flush_queue(&self) {
		self.importer.block_queue.flush();
		while !self.importer.block_queue.queue_info().is_empty() {
			self.import_verified_blocks();
		}
	}

	/// The env info as of the best block.
	pub fn latest_env_info(&self) -> EnvInfo {
		self.env_info(BlockId::Latest).expect("Best block header always stored; qed")
	}

	/// The env info as of a given block.
	/// returns `None` if the block unknown.
	pub fn env_info(&self, id: BlockId) -> Option<EnvInfo> {
		self.block_header(id).map(|header| {
			EnvInfo {
				number: header.number(),
				author: header.author(),
				timestamp: header.timestamp(),
				difficulty: header.difficulty(),
				last_hashes: self.build_last_hashes(&header.parent_hash()),
				gas_used: U256::default(),
				gas_limit: header.gas_limit(),
			}
		})
	}

	fn build_last_hashes(&self, parent_hash: &H256) -> Arc<LastHashes> {
		{
			let hashes = self.last_hashes.read();
			if hashes.front().map_or(false, |h| h == parent_hash) {
				let mut res = Vec::from(hashes.clone());
				res.resize(256, H256::default());
				return Arc::new(res);
			}
		}
		let mut last_hashes = LastHashes::new();
		last_hashes.resize(256, H256::default());
		last_hashes[0] = parent_hash.clone();
		let chain = self.chain.read();
		for i in 0..255 {
			match chain.block_details(&last_hashes[i]) {
				Some(details) => {
					last_hashes[i + 1] = details.parent.clone();
				},
				None => break,
			}
		}
		let mut cached_hashes = self.last_hashes.write();
		*cached_hashes = VecDeque::from(last_hashes.clone());
		Arc::new(last_hashes)
	}


	/// This is triggered by a message coming from a block queue when the block is ready for insertion
	pub fn import_verified_blocks(&self) -> usize {
		self.importer.import_verified_blocks(self)
	}

	// use a state-proving closure for the given block.
	fn with_proving_caller<F, T>(&self, id: BlockId, with_call: F) -> T
		where F: FnOnce(&::machine::Call) -> T
	{
		let call = |a, d| {
			let tx = self.contract_call_tx(id, a, d);
			let (result, items) = self.prove_transaction(tx, id)
				.ok_or_else(|| format!("Unable to make call. State unavailable?"))?;

			let items = items.into_iter().map(|x| x.to_vec()).collect();
			Ok((result, items))
		};

		with_call(&call)
	}

	// prune ancient states until below the memory limit or only the minimum amount remain.
	fn prune_ancient(&self, mut state_db: StateDB, chain: &BlockChain) -> Result<(), ClientError> {
		let number = match state_db.journal_db().latest_era() {
			Some(n) => n,
			None => return Ok(()),
		};

		// prune all ancient eras until we're below the memory target,
		// but have at least the minimum number of states.
		loop {
			let needs_pruning = state_db.journal_db().is_pruned() &&
				state_db.journal_db().journal_size() >= self.config.history_mem;

			if !needs_pruning { break }
			match state_db.journal_db().earliest_era() {
				Some(era) if era + self.history <= number => {
					trace!(target: "client", "Pruning state for ancient era {}", era);
					match chain.block_hash(era) {
						Some(ancient_hash) => {
							let mut batch = DBTransaction::new();
							state_db.mark_canonical(&mut batch, era, &ancient_hash)?;
							self.db.read().write_buffered(batch);
							state_db.journal_db().flush();
						}
						None =>
							debug!(target: "client", "Missing expected hash for block {}", era),
					}
				}
				_ => break, // means that every era is kept, no pruning necessary.
			}
		}

		Ok(())
	}

	fn update_last_hashes(&self, parent: &H256, hash: &H256) {
		let mut hashes = self.last_hashes.write();
		if hashes.front().map_or(false, |h| h == parent) {
			if hashes.len() > 255 {
				hashes.pop_back();
			}
			hashes.push_front(hash.clone());
		}
	}

	/// Import transactions from the IO queue
	pub fn import_queued_transactions(&self, transactions: &[Bytes], peer_id: usize) -> usize {
		trace!(target: "external_tx", "Importing queued");
		let _timer = PerfTimer::new("import_queued_transactions");
		self.queue_transactions.fetch_sub(transactions.len(), AtomicOrdering::SeqCst);
		let txs: Vec<UnverifiedTransaction> = transactions.iter().filter_map(|bytes| UntrustedRlp::new(bytes).as_val().ok()).collect();
		let hashes: Vec<_> = txs.iter().map(|tx| tx.hash()).collect();
		self.notify(|notify| {
			notify.transactions_received(hashes.clone(), peer_id);
		});
		let results = self.importer.miner.import_external_transactions(self, txs);
		results.len()
	}

	/// Get shared miner reference.
	pub fn miner(&self) -> Arc<Miner> {
		self.importer.miner.clone()
	}

	/// Replace io channel. Useful for testing.
	pub fn set_io_channel(&self, io_channel: IoChannel<ClientIoMessage>) {
		*self.io_channel.lock() = io_channel;
	}

	/// Get a copy of the best block's state.
	pub fn latest_state(&self) -> State<StateDB> {
		let header = self.best_block_header();
		State::from_existing(
			self.state_db.read().boxed_clone_canon(&header.hash()),
			header.state_root(),
			self.engine.account_start_nonce(header.number()),
			self.factories.clone())
		.expect("State root of best block header always valid.")
	}

	/// Attempt to get a copy of a specific block's final state.
	///
	/// This will not fail if given BlockId::Latest.
	/// Otherwise, this can fail (but may not) if the DB prunes state or the block
	/// is unknown.
	pub fn state_at(&self, id: BlockId) -> Option<State<StateDB>> {
		// fast path for latest state.
		match id.clone() {
			BlockId::Latest => return Some(self.latest_state()),
			_ => {},
		}

		let block_number = match self.block_number(id) {
			Some(num) => num,
			None => return None,
		};

		self.block_header(id).and_then(|header| {
			let db = self.state_db.read().boxed_clone();

			// early exit for pruned blocks
			if db.is_pruned() && self.pruning_info().earliest_state > block_number {
				return None;
			}

			let root = header.state_root();
			State::from_existing(db, root, self.engine.account_start_nonce(block_number), self.factories.clone()).ok()
		})
	}

	/// Attempt to get a copy of a specific block's beginning state.
	///
	/// This will not fail if given BlockId::Latest.
	/// Otherwise, this can fail (but may not) if the DB prunes state.
	pub fn state_at_beginning(&self, id: BlockId) -> Option<State<StateDB>> {
		match self.block_number(id) {
			None | Some(0) => None,
			Some(n) => self.state_at(BlockId::Number(n - 1)),
		}
	}

	/// Get a copy of the best block's state.
	pub fn state(&self) -> Box<StateInfo> {
		Box::new(self.latest_state()) as Box<_>
	}

	/// Get info on the cache.
	pub fn blockchain_cache_info(&self) -> BlockChainCacheSize {
		self.chain.read().cache_size()
	}

	/// Get the report.
	pub fn report(&self) -> ClientReport {
		let mut report = self.report.read().clone();
		report.state_db_mem = self.state_db.read().mem_used();
		report
	}

	/// Tick the client.
	// TODO: manage by real events.
	pub fn tick(&self, prevent_sleep: bool) {
		self.check_garbage();
		if !prevent_sleep {
			self.check_snooze();
		}
	}

	fn check_garbage(&self) {
		self.chain.read().collect_garbage();
		self.importer.block_queue.collect_garbage();
		self.tracedb.read().collect_garbage();
	}

	fn check_snooze(&self) {
		let mode = self.mode.lock().clone();
		match mode {
			Mode::Dark(timeout) => {
				let mut ss = self.sleep_state.lock();
				if let Some(t) = ss.last_activity {
					if Instant::now() > t + timeout {
						self.sleep();
						ss.last_activity = None;
					}
				}
			}
			Mode::Passive(timeout, wakeup_after) => {
				let mut ss = self.sleep_state.lock();
				let now = Instant::now();
				if let Some(t) = ss.last_activity {
					if now > t + timeout {
						self.sleep();
						ss.last_activity = None;
						ss.last_autosleep = Some(now);
					}
				}
				if let Some(t) = ss.last_autosleep {
					if now > t + wakeup_after {
						self.wake_up();
						ss.last_activity = Some(now);
						ss.last_autosleep = None;
					}
				}
			}
			_ => {}
		}
	}

	/// Take a snapshot at the given block.
	/// If the ID given is "latest", this will default to 1000 blocks behind.
	pub fn take_snapshot<W: snapshot_io::SnapshotWriter + Send>(&self, writer: W, at: BlockId, p: &snapshot::Progress) -> Result<(), EthcoreError> {
		let db = self.state_db.read().journal_db().boxed_clone();
		let best_block_number = self.chain_info().best_block_number;
		let block_number = self.block_number(at).ok_or(snapshot::Error::InvalidStartingBlock(at))?;

		if db.is_pruned() && self.pruning_info().earliest_state > block_number {
			return Err(snapshot::Error::OldBlockPrunedDB.into());
		}

		let history = ::std::cmp::min(self.history, 1000);

		let start_hash = match at {
			BlockId::Latest => {
				let start_num = match db.earliest_era() {
					Some(era) => ::std::cmp::max(era, best_block_number.saturating_sub(history)),
					None => best_block_number.saturating_sub(history),
				};

				match self.block_hash(BlockId::Number(start_num)) {
					Some(h) => h,
					None => return Err(snapshot::Error::InvalidStartingBlock(at).into()),
				}
			}
			_ => match self.block_hash(at) {
				Some(hash) => hash,
				None => return Err(snapshot::Error::InvalidStartingBlock(at).into()),
			},
		};

		snapshot::take_snapshot(&*self.engine, &self.chain.read(), start_hash, db.as_hashdb(), writer, p)?;

		Ok(())
	}

	/// Ask the client what the history parameter is.
	pub fn pruning_history(&self) -> u64 {
		self.history
	}

	fn block_hash(chain: &BlockChain, id: BlockId) -> Option<H256> {
		match id {
			BlockId::Hash(hash) => Some(hash),
			BlockId::Number(number) => chain.block_hash(number),
			BlockId::Earliest => chain.block_hash(0),
			BlockId::Latest => Some(chain.best_block_hash()),
		}
	}

	fn transaction_address(&self, id: TransactionId) -> Option<TransactionAddress> {
		match id {
			TransactionId::Hash(ref hash) => self.chain.read().transaction_address(hash),
			TransactionId::Location(id, index) => Self::block_hash(&self.chain.read(), id).map(|hash| TransactionAddress {
				block_hash: hash,
				index: index,
			})
		}
	}

	fn wake_up(&self) {
		if !self.liveness.load(AtomicOrdering::Relaxed) {
			self.liveness.store(true, AtomicOrdering::Relaxed);
			self.notify(|n| n.start());
			info!(target: "mode", "wake_up: Waking.");
		}
	}

	fn sleep(&self) {
		if self.liveness.load(AtomicOrdering::Relaxed) {
			// only sleep if the import queue is mostly empty.
			if self.queue_info().total_queue_size() <= MAX_QUEUE_SIZE_TO_SLEEP_ON {
				self.liveness.store(false, AtomicOrdering::Relaxed);
				self.notify(|n| n.stop());
				info!(target: "mode", "sleep: Sleeping.");
			} else {
				info!(target: "mode", "sleep: Cannot sleep - syncing ongoing.");
				// TODO: Consider uncommenting.
				//(*self.sleep_state.lock()).last_activity = Some(Instant::now());
			}
		}
	}

	// transaction for calling contracts from services like engine.
	// from the null sender, with 50M gas.
	fn contract_call_tx(&self, block_id: BlockId, address: Address, data: Bytes) -> SignedTransaction {
		let from = Address::default();
		Transaction {
			nonce: self.nonce(&from, block_id).unwrap_or_else(|| self.engine.account_start_nonce(0)),
			action: Action::Call(address),
			gas: U256::from(50_000_000),
			gas_price: U256::default(),
			value: U256::default(),
			data: data,
		}.fake_sign(from)
	}

	fn do_virtual_call(
		machine: &::machine::EthereumMachine,
		env_info: &EnvInfo,
		state: &mut State<StateDB>,
		t: &SignedTransaction,
		analytics: CallAnalytics,
	) -> Result<Executed, CallError> {
		fn call<V, T>(
			state: &mut State<StateDB>,
			env_info: &EnvInfo,
			machine: &::machine::EthereumMachine,
			state_diff: bool,
			transaction: &SignedTransaction,
			options: TransactOptions<T, V>,
		) -> Result<Executed<T::Output, V::Output>, CallError> where
			T: trace::Tracer,
			V: trace::VMTracer,
		{
			let options = options
				.dont_check_nonce()
				.save_output_from_contract();
			let original_state = if state_diff { Some(state.clone()) } else { None };

			let mut ret = Executive::new(state, env_info, machine).transact_virtual(transaction, options)?;

			if let Some(original) = original_state {
				ret.state_diff = Some(state.diff_from(original).map_err(ExecutionError::from)?);
			}
			Ok(ret)
		}

		let state_diff = analytics.state_diffing;

		match (analytics.transaction_tracing, analytics.vm_tracing) {
			(true, true) => call(state, env_info, machine, state_diff, t, TransactOptions::with_tracing_and_vm_tracing()),
			(true, false) => call(state, env_info, machine, state_diff, t, TransactOptions::with_tracing()),
			(false, true) => call(state, env_info, machine, state_diff, t, TransactOptions::with_vm_tracing()),
			(false, false) => call(state, env_info, machine, state_diff, t, TransactOptions::with_no_tracing()),
		}
	}

	fn block_number_ref(&self, id: &BlockId) -> Option<BlockNumber> {
		match *id {
			BlockId::Number(number) => Some(number),
			BlockId::Hash(ref hash) => self.chain.read().block_number(hash),
			BlockId::Earliest => Some(0),
			BlockId::Latest => Some(self.chain.read().best_block_number()),
		}
	}
}

impl snapshot::DatabaseRestore for Client {
	/// Restart the client with a new backend
	fn restore_db(&self, new_db: &str) -> Result<(), EthcoreError> {
		trace!(target: "snapshot", "Replacing client database with {:?}", new_db);

		let _import_lock = self.importer.import_lock.lock();
		let mut state_db = self.state_db.write();
		let mut chain = self.chain.write();
		let mut tracedb = self.tracedb.write();
		self.importer.miner.clear();
		let db = self.db.write();
		db.restore(new_db)?;

		let cache_size = state_db.cache_size();
		*state_db = StateDB::new(journaldb::new(db.clone(), self.pruning, ::db::COL_STATE), cache_size);
		*chain = Arc::new(BlockChain::new(self.config.blockchain.clone(), &[], db.clone()));
		*tracedb = TraceDB::new(self.config.tracing.clone(), db.clone(), chain.clone());
		Ok(())
	}
}

impl Nonce for Client {
	fn nonce(&self, address: &Address, id: BlockId) -> Option<U256> {
		self.state_at(id).and_then(|s| s.nonce(address).ok())
	}
}

impl Balance for Client {
	fn balance(&self, address: &Address, state: StateOrBlock) -> Option<U256> {
		match state {
			StateOrBlock::State(s) => s.balance(address).ok(),
			StateOrBlock::Block(id) => self.state_at(id).and_then(|s| s.balance(address).ok())
		}
	}
}

impl ChainInfo for Client {
	fn chain_info(&self) -> BlockChainInfo {
		let mut chain_info = self.chain.read().chain_info();
		chain_info.pending_total_difficulty = chain_info.total_difficulty + self.importer.block_queue.total_difficulty();
		chain_info
	}
}

impl BlockInfo for Client {
	fn block_header(&self, id: BlockId) -> Option<::encoded::Header> {
		let chain = self.chain.read();

		Self::block_hash(&chain, id).and_then(|hash| chain.block_header_data(&hash))
	}

	fn best_block_header(&self) -> encoded::Header {
		self.chain.read().best_block_header()
	}

	fn block(&self, id: BlockId) -> Option<encoded::Block> {
		let chain = self.chain.read();

		Self::block_hash(&chain, id).and_then(|hash| {
			chain.block(&hash)
		})
	}

	fn code_hash(&self, address: &Address, id: BlockId) -> Option<H256> {
		self.state_at(id).and_then(|s| s.code_hash(address).ok())
	}
}

impl TransactionInfo for Client {
	fn transaction_block(&self, id: TransactionId) -> Option<H256> {
		self.transaction_address(id).map(|addr| addr.block_hash)
	}
}

impl RegistryInfo for Client {
	fn registry_address(&self, name: String, block: BlockId) -> Option<Address> {
		let address = match self.registrar_address {
			Some(address) => address,
			None => return None,
		};

		self.registrar.functions()
			.get_address()
			.call(keccak(name.as_bytes()), "A", &|data| self.call_contract(block, address, data))
			.ok()
			.and_then(|a| if a.is_zero() {
				None
			} else {
				Some(a)
			})
	}
}

impl CallContract for Client {
	fn call_contract(&self, block_id: BlockId, address: Address, data: Bytes) -> Result<Bytes, String> {
		let state_pruned = || CallError::StatePruned.to_string();
		let state = &mut self.state_at(block_id).ok_or_else(&state_pruned)?;
		let header = self.block_header(block_id).ok_or_else(&state_pruned)?;

		let transaction = self.contract_call_tx(block_id, address, data);

		self.call(&transaction, Default::default(), state, &header.decode())
			.map_err(|e| format!("{:?}", e))
			.map(|executed| executed.output)
	}
}

impl ImportBlock for Client {
	fn import_block(&self, bytes: Bytes) -> Result<H256, BlockImportError> {
		use verification::queue::kind::BlockLike;
		use verification::queue::kind::blocks::Unverified;

		// create unverified block here so the `keccak` calculation can be cached.
		let unverified = Unverified::new(bytes);

		{
			if self.chain.read().is_known(&unverified.hash()) {
				return Err(BlockImportError::Import(ImportError::AlreadyInChain));
			}
			let status = self.block_status(BlockId::Hash(unverified.parent_hash()));
			if status == BlockStatus::Unknown || status == BlockStatus::Pending {
				return Err(BlockImportError::Block(BlockError::UnknownParent(unverified.parent_hash())));
			}
		}
		Ok(self.importer.block_queue.import(unverified)?)
	}

	fn import_block_with_receipts(&self, block_bytes: Bytes, receipts_bytes: Bytes) -> Result<H256, BlockImportError> {
		{
			// check block order
			let header = BlockView::new(&block_bytes).header_view();
			if self.chain.read().is_known(&header.hash()) {
				return Err(BlockImportError::Import(ImportError::AlreadyInChain));
			}
			let status = self.block_status(BlockId::Hash(header.parent_hash()));
			if  status == BlockStatus::Unknown || status == BlockStatus::Pending {
				return Err(BlockImportError::Block(BlockError::UnknownParent(header.parent_hash())));
			}
		}

		self.importer.import_old_block(block_bytes, receipts_bytes, &**self.db.read(), &*self.chain.read()).map_err(Into::into)
	}
}

impl StateClient for Client {
	type State = State<::state_db::StateDB>;

	fn latest_state(&self) -> Self::State {
		Client::latest_state(self)
	}

	fn state_at(&self, id: BlockId) -> Option<Self::State> {
		Client::state_at(self, id)
	}
}

impl Call for Client {
	type State = State<::state_db::StateDB>;

	fn call(&self, transaction: &SignedTransaction, analytics: CallAnalytics, state: &mut Self::State, header: &Header) -> Result<Executed, CallError> {
		let env_info = EnvInfo {
			number: header.number(),
			author: header.author().clone(),
			timestamp: header.timestamp(),
			difficulty: header.difficulty().clone(),
			last_hashes: self.build_last_hashes(header.parent_hash()),
			gas_used: U256::default(),
			gas_limit: U256::max_value(),
		};
		let machine = self.engine.machine();

		Self::do_virtual_call(&machine, &env_info, state, transaction, analytics)
	}

	fn call_many(&self, transactions: &[(SignedTransaction, CallAnalytics)], state: &mut Self::State, header: &Header) -> Result<Vec<Executed>, CallError> {
		let mut env_info = EnvInfo {
			number: header.number(),
			author: header.author().clone(),
			timestamp: header.timestamp(),
			difficulty: header.difficulty().clone(),
			last_hashes: self.build_last_hashes(header.parent_hash()),
			gas_used: U256::default(),
			gas_limit: U256::max_value(),
		};

		let mut results = Vec::with_capacity(transactions.len());
		let machine = self.engine.machine();

		for &(ref t, analytics) in transactions {
			let ret = Self::do_virtual_call(machine, &env_info, state, t, analytics)?;
			env_info.gas_used = ret.cumulative_gas_used;
			results.push(ret);
		}

		Ok(results)
	}

	fn estimate_gas(&self, t: &SignedTransaction, state: &Self::State, header: &Header) -> Result<U256, CallError> {
		let (mut upper, max_upper, env_info)  = {
			let init = *header.gas_limit();
			let max = init * U256::from(10);

			let env_info = EnvInfo {
				number: header.number(),
				author: header.author().clone(),
				timestamp: header.timestamp(),
				difficulty: header.difficulty().clone(),
				last_hashes: self.build_last_hashes(header.parent_hash()),
				gas_used: U256::default(),
				gas_limit: max,
			};

			(init, max, env_info)
		};

		let sender = t.sender();
		let options = || TransactOptions::with_tracing().dont_check_nonce();

		let cond = |gas| {
			let mut tx = t.as_unsigned().clone();
			tx.gas = gas;
			let tx = tx.fake_sign(sender);

			let mut clone = state.clone();
			Ok(Executive::new(&mut clone, &env_info, self.engine.machine())
				.transact_virtual(&tx, options())
				.map(|r| r.exception.is_none())
				.unwrap_or(false))
		};

		if !cond(upper)? {
			upper = max_upper;
			if !cond(upper)? {
				trace!(target: "estimate_gas", "estimate_gas failed with {}", upper);
				let err = ExecutionError::Internal(format!("Requires higher than upper limit of {}", upper));
				return Err(err.into())
			}
		}
		let lower = t.gas_required(&self.engine.schedule(env_info.number)).into();
		if cond(lower)? {
			trace!(target: "estimate_gas", "estimate_gas succeeded with {}", lower);
			return Ok(lower)
		}

		/// Find transition point between `lower` and `upper` where `cond` changes from `false` to `true`.
		/// Returns the lowest value between `lower` and `upper` for which `cond` returns true.
		/// We assert: `cond(lower) = false`, `cond(upper) = true`
		fn binary_chop<F, E>(mut lower: U256, mut upper: U256, mut cond: F) -> Result<U256, E>
			where F: FnMut(U256) -> Result<bool, E>
		{
			while upper - lower > 1.into() {
				let mid = (lower + upper) / 2.into();
				trace!(target: "estimate_gas", "{} .. {} .. {}", lower, mid, upper);
				let c = cond(mid)?;
				match c {
					true => upper = mid,
					false => lower = mid,
				};
				trace!(target: "estimate_gas", "{} => {} .. {}", c, lower, upper);
			}
			Ok(upper)
		}

		// binary chop to non-excepting call with gas somewhere between 21000 and block gas limit
		trace!(target: "estimate_gas", "estimate_gas chopping {} .. {}", lower, upper);
		binary_chop(lower, upper, cond)
	}
}

impl EngineInfo for Client {
	fn engine(&self) -> &EthEngine {
		Client::engine(self)
	}
}

impl BlockChainClient for Client {
	fn replay(&self, id: TransactionId, analytics: CallAnalytics) -> Result<Executed, CallError> {
		let address = self.transaction_address(id).ok_or(CallError::TransactionNotFound)?;
		let block = BlockId::Hash(address.block_hash);

		const PROOF: &'static str = "The transaction address contains a valid index within block; qed";
		Ok(self.replay_block_transactions(block, analytics)?.nth(address.index).expect(PROOF))
	}

	fn replay_block_transactions(&self, block: BlockId, analytics: CallAnalytics) -> Result<Box<Iterator<Item = Executed>>, CallError> {
		let mut env_info = self.env_info(block).ok_or(CallError::StatePruned)?;
		let body = self.block_body(block).ok_or(CallError::StatePruned)?;
		let mut state = self.state_at_beginning(block).ok_or(CallError::StatePruned)?;
		let txs = body.transactions();
		let engine = self.engine.clone();

		const PROOF: &'static str = "Transactions fetched from blockchain; blockchain transactions are valid; qed";
		const EXECUTE_PROOF: &'static str = "Transaction replayed; qed";

		Ok(Box::new(txs.into_iter()
			.map(move |t| {
				let t = SignedTransaction::new(t).expect(PROOF);
				let machine = engine.machine();
				let x = Self::do_virtual_call(machine, &env_info, &mut state, &t, analytics).expect(EXECUTE_PROOF);
				env_info.gas_used = env_info.gas_used + x.gas_used;
				x
			})))
	}


	fn mode(&self) -> IpcMode {
		let r = self.mode.lock().clone().into();
		trace!(target: "mode", "Asked for mode = {:?}. returning {:?}", &*self.mode.lock(), r);
		r
	}

	fn disable(&self) {
		self.set_mode(IpcMode::Off);
		self.enabled.store(false, AtomicOrdering::Relaxed);
		self.clear_queue();
	}

	fn set_mode(&self, new_mode: IpcMode) {
		trace!(target: "mode", "Client::set_mode({:?})", new_mode);
		if !self.enabled.load(AtomicOrdering::Relaxed) {
			return;
		}
		{
			let mut mode = self.mode.lock();
			*mode = new_mode.clone().into();
			trace!(target: "mode", "Mode now {:?}", &*mode);
			if let Some(ref mut f) = *self.on_user_defaults_change.lock() {
				trace!(target: "mode", "Making callback...");
				f(Some((&*mode).clone()))
			}
		}
		match new_mode {
			IpcMode::Active => self.wake_up(),
			IpcMode::Off => self.sleep(),
			_ => {(*self.sleep_state.lock()).last_activity = Some(Instant::now()); }
		}
	}

	fn spec_name(&self) -> String {
		self.config.spec_name.clone()
	}

	fn set_spec_name(&self, new_spec_name: String) {
		trace!(target: "mode", "Client::set_spec_name({:?})", new_spec_name);
		if !self.enabled.load(AtomicOrdering::Relaxed) {
			return;
		}
		if let Some(ref h) = *self.exit_handler.lock() {
			(*h)(true, Some(new_spec_name));
		} else {
			warn!("Not hypervised; cannot change chain.");
		}
	}

	fn block_number(&self, id: BlockId) -> Option<BlockNumber> {
		self.block_number_ref(&id)
	}

	fn block_body(&self, id: BlockId) -> Option<encoded::Body> {
		let chain = self.chain.read();

		Self::block_hash(&chain, id).and_then(|hash| chain.block_body(&hash))
	}

	fn block_status(&self, id: BlockId) -> BlockStatus {
		let chain = self.chain.read();
		match Self::block_hash(&chain, id) {
			Some(ref hash) if chain.is_known(hash) => BlockStatus::InChain,
			Some(hash) => self.importer.block_queue.status(&hash).into(),
			None => BlockStatus::Unknown
		}
	}

	fn block_total_difficulty(&self, id: BlockId) -> Option<U256> {
		let chain = self.chain.read();

		Self::block_hash(&chain, id).and_then(|hash| chain.block_details(&hash)).map(|d| d.total_difficulty)
	}

	fn storage_root(&self, address: &Address, id: BlockId) -> Option<H256> {
		self.state_at(id).and_then(|s| s.storage_root(address).ok()).and_then(|x| x)
	}

	fn block_hash(&self, id: BlockId) -> Option<H256> {
		let chain = self.chain.read();
		Self::block_hash(&chain, id)
	}

	fn code(&self, address: &Address, state: StateOrBlock) -> Option<Option<Bytes>> {
		let result = match state {
			StateOrBlock::State(s) => s.code(address).ok(),
			StateOrBlock::Block(id) => self.state_at(id).and_then(|s| s.code(address).ok())
		};

		// Converting from `Option<Option<Arc<Bytes>>>` to `Option<Option<Bytes>>`
		result.map(|c| c.map(|c| (&*c).clone()))
	}

	fn storage_at(&self, address: &Address, position: &H256, state: StateOrBlock) -> Option<H256> {
		match state {
			StateOrBlock::State(s) => s.storage_at(address, position).ok(),
			StateOrBlock::Block(id) => self.state_at(id).and_then(|s| s.storage_at(address, position).ok())
		}
	}

	fn list_accounts(&self, id: BlockId, after: Option<&Address>, count: u64) -> Option<Vec<Address>> {
		if !self.factories.trie.is_fat() {
			trace!(target: "fatdb", "list_accounts: Not a fat DB");
			return None;
		}

		let state = match self.state_at(id) {
			Some(state) => state,
			_ => return None,
		};

		let (root, db) = state.drop();
		let trie = match self.factories.trie.readonly(db.as_hashdb(), &root) {
			Ok(trie) => trie,
			_ => {
				trace!(target: "fatdb", "list_accounts: Couldn't open the DB");
				return None;
			}
		};

		let mut iter = match trie.iter() {
			Ok(iter) => iter,
			_ => return None,
		};

		if let Some(after) = after {
			if let Err(e) = iter.seek(after) {
				trace!(target: "fatdb", "list_accounts: Couldn't seek the DB: {:?}", e);
			}
		}

		let accounts = iter.filter_map(|item| {
			item.ok().map(|(addr, _)| Address::from_slice(&addr))
		}).take(count as usize).collect();

		Some(accounts)
	}

	fn list_storage(&self, id: BlockId, account: &Address, after: Option<&H256>, count: u64) -> Option<Vec<H256>> {
		if !self.factories.trie.is_fat() {
			trace!(target: "fatdb", "list_stroage: Not a fat DB");
			return None;
		}

		let state = match self.state_at(id) {
			Some(state) => state,
			_ => return None,
		};

		let root = match state.storage_root(account) {
			Ok(Some(root)) => root,
			_ => return None,
		};

		let (_, db) = state.drop();
		let account_db = self.factories.accountdb.readonly(db.as_hashdb(), keccak(account));
		let trie = match self.factories.trie.readonly(account_db.as_hashdb(), &root) {
			Ok(trie) => trie,
			_ => {
				trace!(target: "fatdb", "list_storage: Couldn't open the DB");
				return None;
			}
		};

		let mut iter = match trie.iter() {
			Ok(iter) => iter,
			_ => return None,
		};

		if let Some(after) = after {
			if let Err(e) = iter.seek(after) {
				trace!(target: "fatdb", "list_accounts: Couldn't seek the DB: {:?}", e);
			}
		}

		let keys = iter.filter_map(|item| {
			item.ok().map(|(key, _)| H256::from_slice(&key))
		}).take(count as usize).collect();

		Some(keys)
	}

	fn transaction(&self, id: TransactionId) -> Option<LocalizedTransaction> {
		self.transaction_address(id).and_then(|address| self.chain.read().transaction(&address))
	}

	fn uncle(&self, id: UncleId) -> Option<encoded::Header> {
		let index = id.position;
		self.block_body(id.block).and_then(|body| body.view().uncle_rlp_at(index))
			.map(encoded::Header::new)
	}

	fn transaction_receipt(&self, id: TransactionId) -> Option<LocalizedReceipt> {
		let chain = self.chain.read();
		self.transaction_address(id)
			.and_then(|address| chain.block_number(&address.block_hash).and_then(|block_number| {
				let transaction = chain.block_body(&address.block_hash)
					.and_then(|body| body.view().localized_transaction_at(&address.block_hash, block_number, address.index));

				let previous_receipts = (0..address.index + 1)
					.map(|index| {
						let mut address = address.clone();
						address.index = index;
						chain.transaction_receipt(&address)
					})
					.collect();
				match (transaction, previous_receipts) {
					(Some(transaction), Some(previous_receipts)) => {
						Some(transaction_receipt(self.engine().machine(), transaction, previous_receipts))
					},
					_ => None,
				}
			}))
	}

	fn tree_route(&self, from: &H256, to: &H256) -> Option<TreeRoute> {
		let chain = self.chain.read();
		match chain.is_known(from) && chain.is_known(to) {
			true => chain.tree_route(from.clone(), to.clone()),
			false => None
		}
	}

	fn find_uncles(&self, hash: &H256) -> Option<Vec<H256>> {
		self.chain.read().find_uncle_hashes(hash, self.engine.maximum_uncle_age())
	}

	fn state_data(&self, hash: &H256) -> Option<Bytes> {
		self.state_db.read().journal_db().state(hash)
	}

	fn block_receipts(&self, hash: &H256) -> Option<Bytes> {
		self.chain.read().block_receipts(hash).map(|receipts| ::rlp::encode(&receipts).into_vec())
	}

	fn queue_info(&self) -> BlockQueueInfo {
		self.importer.block_queue.queue_info()
	}

	fn clear_queue(&self) {
		self.importer.block_queue.clear();
	}

	fn additional_params(&self) -> BTreeMap<String, String> {
		self.engine.additional_params().into_iter().collect()
	}

	fn logs(&self, filter: Filter) -> Vec<LocalizedLogEntry> {
		let (from, to) = match (self.block_number_ref(&filter.from_block), self.block_number_ref(&filter.to_block)) {
			(Some(from), Some(to)) => (from, to),
			_ => return Vec::new(),
		};

		let chain = self.chain.read();
		let blocks = filter.bloom_possibilities().iter()
			.map(move |bloom| {
				chain.blocks_with_bloom(bloom, from, to)
			})
			.flat_map(|m| m)
			// remove duplicate elements
			.collect::<HashSet<u64>>()
			.into_iter()
			.collect::<Vec<u64>>();

		self.chain.read().logs(blocks, |entry| filter.matches(entry), filter.limit)
	}

	fn filter_traces(&self, filter: TraceFilter) -> Option<Vec<LocalizedTrace>> {
		let start = self.block_number(filter.range.start)?;
		let end = self.block_number(filter.range.end)?;

		let db_filter = trace::Filter {
			range: start as usize..end as usize,
			from_address: filter.from_address.into(),
			to_address: filter.to_address.into(),
		};

		let traces = self.tracedb.read()
			.filter(&db_filter)
			.into_iter()
			.skip(filter.after.unwrap_or(0))
			.take(filter.count.unwrap_or(usize::max_value()))
			.collect();
		Some(traces)
	}

	fn trace(&self, trace: TraceId) -> Option<LocalizedTrace> {
		let trace_address = trace.address;
		self.transaction_address(trace.transaction)
			.and_then(|tx_address| {
				self.block_number(BlockId::Hash(tx_address.block_hash))
					.and_then(|number| self.tracedb.read().trace(number, tx_address.index, trace_address))
			})
	}

	fn transaction_traces(&self, transaction: TransactionId) -> Option<Vec<LocalizedTrace>> {
		self.transaction_address(transaction)
			.and_then(|tx_address| {
				self.block_number(BlockId::Hash(tx_address.block_hash))
					.and_then(|number| self.tracedb.read().transaction_traces(number, tx_address.index))
			})
	}

	fn block_traces(&self, block: BlockId) -> Option<Vec<LocalizedTrace>> {
		self.block_number(block)
			.and_then(|number| self.tracedb.read().block_traces(number))
	}

	fn last_hashes(&self) -> LastHashes {
		(*self.build_last_hashes(&self.chain.read().best_block_hash())).clone()
	}

	fn queue_transactions(&self, transactions: Vec<Bytes>, peer_id: usize) {
		let queue_size = self.queue_transactions.load(AtomicOrdering::Relaxed);
		trace!(target: "external_tx", "Queue size: {}", queue_size);
		if queue_size > MAX_TX_QUEUE_SIZE {
			debug!("Ignoring {} transactions: queue is full", transactions.len());
		} else {
			let len = transactions.len();
			match self.io_channel.lock().send(ClientIoMessage::NewTransactions(transactions, peer_id)) {
				Ok(_) => {
					self.queue_transactions.fetch_add(len, AtomicOrdering::SeqCst);
				}
				Err(e) => {
					debug!("Ignoring {} transactions: error queueing: {}", len, e);
				}
			}
		}
	}

	fn ready_transactions(&self) -> Vec<PendingTransaction> {
		let (number, timestamp) = {
			let chain = self.chain.read();
			(chain.best_block_number(), chain.best_block_timestamp())
		};
		self.importer.miner.ready_transactions(number, timestamp)
	}

	fn queue_consensus_message(&self, message: Bytes) {
		let channel = self.io_channel.lock().clone();
		if let Err(e) = channel.send(ClientIoMessage::NewMessage(message)) {
			debug!("Ignoring the message, error queueing: {}", e);
		}
	}

	fn signing_chain_id(&self) -> Option<u64> {
		self.engine.signing_chain_id(&self.latest_env_info())
	}

	fn block_extra_info(&self, id: BlockId) -> Option<BTreeMap<String, String>> {
		self.block_header(id)
			.map(|header| self.engine.extra_info(&header.decode()))
	}

	fn uncle_extra_info(&self, id: UncleId) -> Option<BTreeMap<String, String>> {
		self.uncle(id)
			.map(|header| self.engine.extra_info(&header.decode()))
	}

	fn pruning_info(&self) -> PruningInfo {
		PruningInfo {
			earliest_chain: self.chain.read().first_block_number().unwrap_or(1),
			earliest_state: self.state_db.read().journal_db().earliest_era().unwrap_or(0),
		}
	}

	fn transact_contract(&self, address: Address, data: Bytes) -> Result<transaction::ImportResult, EthcoreError> {
		let transaction = Transaction {
			nonce: self.latest_nonce(&self.importer.miner.author()),
			action: Action::Call(address),
			gas: self.importer.miner.gas_floor_target(),
			gas_price: self.importer.miner.sensible_gas_price(),
			value: U256::zero(),
			data: data,
		};
		let chain_id = self.engine.signing_chain_id(&self.latest_env_info());
		let signature = self.engine.sign(transaction.hash(chain_id))?;
		let signed = SignedTransaction::new(transaction.with_signature(signature, chain_id))?;
		self.importer.miner.import_own_transaction(self, signed.into())
	}

	fn registrar_address(&self) -> Option<Address> {
		self.registrar_address.clone()
	}

	fn eip86_transition(&self) -> u64 {
		self.engine().params().eip86_transition
	}
}

impl ReopenBlock for Client {
	fn reopen_block(&self, block: ClosedBlock) -> OpenBlock {
		let engine = &*self.engine;
		let mut block = block.reopen(engine);
		let max_uncles = engine.maximum_uncle_count(block.header().number());
		if block.uncles().len() < max_uncles {
			let chain = self.chain.read();
			let h = chain.best_block_hash();
			// Add new uncles
			let uncles = chain
				.find_uncle_hashes(&h, engine.maximum_uncle_age())
				.unwrap_or_else(Vec::new);

			for h in uncles {
				if !block.uncles().iter().any(|header| header.hash() == h) {
					let uncle = chain.block_header(&h).expect("find_uncle_hashes only returns hashes for existing headers; qed");
					block.push_uncle(uncle).expect("pushing up to maximum_uncle_count;
												push_uncle is not ok only if more than maximum_uncle_count is pushed;
												so all push_uncle are Ok;
												qed");
					if block.uncles().len() >= max_uncles { break }
				}
			}

		}
		block
	}
}

impl PrepareOpenBlock for Client {
	fn prepare_open_block(&self, author: Address, gas_range_target: (U256, U256), extra_data: Bytes) -> OpenBlock {
		let engine = &*self.engine;
		let chain = self.chain.read();
		let h = chain.best_block_hash();
		let best_header = &chain.block_header(&h)
			.expect("h is best block hash: so its header must exist: qed");

		let is_epoch_begin = chain.epoch_transition(best_header.number(), h).is_some();
		let mut open_block = OpenBlock::new(
			engine,
			self.factories.clone(),
			self.tracedb.read().tracing_enabled(),
			self.state_db.read().boxed_clone_canon(&h),
			best_header,
			self.build_last_hashes(&h),
			author,
			gas_range_target,
			extra_data,
			is_epoch_begin,
		).expect("OpenBlock::new only fails if parent state root invalid; state root of best block's header is never invalid; qed");

		// Add uncles
		chain
			.find_uncle_headers(&h, engine.maximum_uncle_age())
			.unwrap_or_else(Vec::new)
			.into_iter()
			.take(engine.maximum_uncle_count(open_block.header().number()))
			.foreach(|h| {
				open_block.push_uncle(h).expect("pushing maximum_uncle_count;
												open_block was just created;
												push_uncle is not ok only if more than maximum_uncle_count is pushed;
												so all push_uncle are Ok;
												qed");
			});

		open_block
	}
}

<<<<<<< HEAD
impl ScheduleInfo for Client {
	fn latest_schedule(&self) -> Schedule {
		self.engine.schedule(self.latest_env_info().number)
=======
	fn reopen_block(&self, block: ClosedBlock) -> OpenBlock {
		let engine = &*self.engine;
		let mut block = block.reopen(engine);
		let max_uncles = engine.maximum_uncle_count(block.header().number());
		if block.uncles().len() < max_uncles {
			let chain = self.chain.read();
			let h = chain.best_block_hash();
			// Add new uncles
			let uncles = chain
				.find_uncle_hashes(&h, engine.maximum_uncle_age())
				.unwrap_or_else(Vec::new);

			for h in uncles {
				if !block.uncles().iter().any(|header| header.hash() == h) {
					let uncle = chain.block_header(&h).expect("find_uncle_hashes only returns hashes for existing headers; qed");
					block.push_uncle(uncle).expect("pushing up to maximum_uncle_count;
												push_uncle is not ok only if more than maximum_uncle_count is pushed;
												so all push_uncle are Ok;
												qed");
					if block.uncles().len() >= max_uncles { break }
				}
			}

		}
		block
	}

	fn vm_factory(&self) -> &VmFactory {
		&self.factories.vm
	}

	fn broadcast_proposal_block(&self, block: SealedBlock) {
		self.notify(|notify| {
			notify.new_blocks(
				vec![],
				vec![],
				vec![],
				vec![],
				vec![],
				vec![block.rlp_bytes()],
				0,
			);
		});
>>>>>>> 01d9bff3
	}
}

impl ImportSealedBlock for Client {
	fn import_sealed_block(&self, block: SealedBlock) -> ImportResult {
		let h = block.header().hash();
		let start = precise_time_ns();
		let route = {
			// scope for self.import_lock
			let _import_lock = self.importer.import_lock.lock();
			let _timer = PerfTimer::new("import_sealed_block");

			let number = block.header().number();
			let block_data = block.rlp_bytes();
			let header = block.header().clone();

			let route = self.importer.commit_block(block, &header, &block_data, self);
			trace!(target: "client", "Imported sealed block #{} ({})", number, h);
			self.state_db.write().sync_cache(&route.enacted, &route.retracted, false);
			route
		};
		let (enacted, retracted) = self.importer.calculate_enacted_retracted(&[route]);
		self.importer.miner.chain_new_blocks(self, &[h.clone()], &[], &enacted, &retracted);
		self.notify(|notify| {
			notify.new_blocks(
				vec![h.clone()],
				vec![],
				enacted.clone(),
				retracted.clone(),
				vec![h.clone()],
				vec![],
				precise_time_ns() - start,
			);
		});
		self.db.read().flush().expect("DB flush failed.");
		Ok(h)
	}
}

impl BroadcastProposalBlock for Client {
	fn broadcast_proposal_block(&self, block: SealedBlock) {
		self.notify(|notify| {
			notify.new_blocks(
				vec![],
				vec![],
				vec![],
				vec![],
				vec![],
				vec![block.rlp_bytes()],
				0,
			);
		});
	}
}

impl MiningBlockChainClient for Client {
	fn vm_factory(&self) -> &EvmFactory {
		&self.factories.vm
	}
}

impl super::traits::EngineClient for Client {
	fn update_sealing(&self) {
		self.importer.miner.update_sealing(self)
	}

	fn submit_seal(&self, block_hash: H256, seal: Vec<Bytes>) {
		if self.importer.miner.submit_seal(self, block_hash, seal).is_err() {
			warn!(target: "poa", "Wrong internal seal submission!")
		}
	}

	fn broadcast_consensus_message(&self, message: Bytes) {
		self.notify(|notify| notify.broadcast(message.clone()));
	}

	fn epoch_transition_for(&self, parent_hash: H256) -> Option<::engines::EpochTransition> {
		self.chain.read().epoch_transition_for(parent_hash)
	}

	fn as_full_client(&self) -> Option<&BlockChainClient> { Some(self) }

	fn block_number(&self, id: BlockId) -> Option<BlockNumber> {
		BlockChainClient::block_number(self, id)
	}

	fn block_header(&self, id: BlockId) -> Option<::encoded::Header> {
		BlockChainClient::block_header(self, id)
	}
}

impl ProvingBlockChainClient for Client {
	fn prove_storage(&self, key1: H256, key2: H256, id: BlockId) -> Option<(Vec<Bytes>, H256)> {
		self.state_at(id)
			.and_then(move |state| state.prove_storage(key1, key2).ok())
	}

	fn prove_account(&self, key1: H256, id: BlockId) -> Option<(Vec<Bytes>, ::types::basic_account::BasicAccount)> {
		self.state_at(id)
			.and_then(move |state| state.prove_account(key1).ok())
	}

	fn prove_transaction(&self, transaction: SignedTransaction, id: BlockId) -> Option<(Bytes, Vec<DBValue>)> {
		let (header, mut env_info) = match (self.block_header(id), self.env_info(id)) {
			(Some(s), Some(e)) => (s, e),
			_ => return None,
		};

		env_info.gas_limit = transaction.gas.clone();
		let mut jdb = self.state_db.read().journal_db().boxed_clone();

		state::prove_transaction(
			jdb.as_hashdb_mut(),
			header.state_root().clone(),
			&transaction,
			self.engine.machine(),
			&env_info,
			self.factories.clone(),
			false,
		)
	}


	fn epoch_signal(&self, hash: H256) -> Option<Vec<u8>> {
		// pending transitions are never deleted, and do not contain
		// finality proofs by definition.
		self.chain.read().get_pending_transition(hash).map(|pending| pending.proof)
	}
}

impl Drop for Client {
	fn drop(&mut self) {
		self.engine.stop();
	}
}

/// Returns `LocalizedReceipt` given `LocalizedTransaction`
/// and a vector of receipts from given block up to transaction index.
fn transaction_receipt(machine: &::machine::EthereumMachine, mut tx: LocalizedTransaction, mut receipts: Vec<Receipt>) -> LocalizedReceipt {
	assert_eq!(receipts.len(), tx.transaction_index + 1, "All previous receipts are provided.");

	let sender = tx.sender();
	let receipt = receipts.pop().expect("Current receipt is provided; qed");
	let prior_gas_used = match tx.transaction_index {
		0 => 0.into(),
		i => receipts.get(i - 1).expect("All previous receipts are provided; qed").gas_used,
	};
	let no_of_logs = receipts.into_iter().map(|receipt| receipt.logs.len()).sum::<usize>();
	let transaction_hash = tx.hash();
	let block_hash = tx.block_hash;
	let block_number = tx.block_number;
	let transaction_index = tx.transaction_index;

	LocalizedReceipt {
		transaction_hash: transaction_hash,
		transaction_index: transaction_index,
		block_hash: block_hash,
		block_number: block_number,
		cumulative_gas_used: receipt.gas_used,
		gas_used: receipt.gas_used - prior_gas_used,
		contract_address: match tx.action {
			Action::Call(_) => None,
			Action::Create => Some(contract_address(machine.create_address_scheme(block_number), &sender, &tx.nonce, &tx.data).0)
		},
		logs: receipt.logs.into_iter().enumerate().map(|(i, log)| LocalizedLogEntry {
			entry: log,
			block_hash: block_hash,
			block_number: block_number,
			transaction_hash: transaction_hash,
			transaction_index: transaction_index,
			transaction_log_index: i,
			log_index: no_of_logs + i,
		}).collect(),
		log_bloom: receipt.log_bloom,
		outcome: receipt.outcome,
	}
}

#[cfg(test)]
mod tests {

	#[test]
	fn should_not_cache_details_before_commit() {
		use client::{BlockChainClient, ChainInfo};
		use tests::helpers::*;

		use std::thread;
		use std::time::Duration;
		use std::sync::Arc;
		use std::sync::atomic::{AtomicBool, Ordering};
		use kvdb::DBTransaction;

		let client = generate_dummy_client(0);
		let genesis = client.chain_info().best_block_hash;
		let (new_hash, new_block) = get_good_dummy_block_hash();

		let go = {
			// Separate thread uncommited transaction
			let go = Arc::new(AtomicBool::new(false));
			let go_thread = go.clone();
			let another_client = client.clone();
			thread::spawn(move || {
				let mut batch = DBTransaction::new();
				another_client.chain.read().insert_block(&mut batch, &new_block, Vec::new());
				go_thread.store(true, Ordering::SeqCst);
			});
			go
		};

		while !go.load(Ordering::SeqCst) { thread::park_timeout(Duration::from_millis(5)); }

		assert!(client.tree_route(&genesis, &new_hash).is_none());
	}

	#[test]
	fn should_return_correct_log_index() {
		use hash::keccak;
		use super::transaction_receipt;
		use ethkey::KeyPair;
		use log_entry::{LogEntry, LocalizedLogEntry};
		use receipt::{Receipt, LocalizedReceipt, TransactionOutcome};
		use transaction::{Transaction, LocalizedTransaction, Action};

		// given
		let key = KeyPair::from_secret_slice(&keccak("test")).unwrap();
		let secret = key.secret();
		let machine = ::ethereum::new_frontier_test_machine();

		let block_number = 1;
		let block_hash = 5.into();
		let state_root = 99.into();
		let gas_used = 10.into();
		let raw_tx = Transaction {
			nonce: 0.into(),
			gas_price: 0.into(),
			gas: 21000.into(),
			action: Action::Call(10.into()),
			value: 0.into(),
			data: vec![],
		};
		let tx1 = raw_tx.clone().sign(secret, None);
		let transaction = LocalizedTransaction {
			signed: tx1.clone().into(),
			block_number: block_number,
			block_hash: block_hash,
			transaction_index: 1,
			cached_sender: Some(tx1.sender()),
		};
		let logs = vec![LogEntry {
			address: 5.into(),
			topics: vec![],
			data: vec![],
		}, LogEntry {
			address: 15.into(),
			topics: vec![],
			data: vec![],
		}];
		let receipts = vec![Receipt {
			outcome: TransactionOutcome::StateRoot(state_root),
			gas_used: 5.into(),
			log_bloom: Default::default(),
			logs: vec![logs[0].clone()],
		}, Receipt {
			outcome: TransactionOutcome::StateRoot(state_root),
			gas_used: gas_used,
			log_bloom: Default::default(),
			logs: logs.clone(),
		}];

		// when
		let receipt = transaction_receipt(&machine, transaction, receipts);

		// then
		assert_eq!(receipt, LocalizedReceipt {
			transaction_hash: tx1.hash(),
			transaction_index: 1,
			block_hash: block_hash,
			block_number: block_number,
			cumulative_gas_used: gas_used,
			gas_used: gas_used - 5.into(),
			contract_address: None,
			logs: vec![LocalizedLogEntry {
				entry: logs[0].clone(),
				block_hash: block_hash,
				block_number: block_number,
				transaction_hash: tx1.hash(),
				transaction_index: 1,
				transaction_log_index: 0,
				log_index: 1,
			}, LocalizedLogEntry {
				entry: logs[1].clone(),
				block_hash: block_hash,
				block_number: block_number,
				transaction_hash: tx1.hash(),
				transaction_index: 1,
				transaction_log_index: 1,
				log_index: 2,
			}],
			log_bloom: Default::default(),
			outcome: TransactionOutcome::StateRoot(state_root),
		});
	}
}<|MERGE_RESOLUTION|>--- conflicted
+++ resolved
@@ -33,14 +33,8 @@
 
 // other
 use ethereum_types::{H256, Address, U256};
-<<<<<<< HEAD
 use block::{IsBlock, LockedBlock, Drain, ClosedBlock, OpenBlock, enact_verified, SealedBlock};
-use blockchain::{BlockChain, BlockProvider,  TreeRoute, ImportRoute};
-use blockchain::extras::TransactionAddress;
-=======
-use block::*;
 use blockchain::{BlockChain, BlockProvider,  TreeRoute, ImportRoute, TransactionAddress};
->>>>>>> 01d9bff3
 use client::ancient_import::AncientVerifier;
 use client::Error as ClientError;
 use client::{
@@ -58,15 +52,9 @@
 use vm::{EnvInfo, LastHashes};
 use evm::Schedule;
 use executive::{Executive, Executed, TransactOptions, contract_address};
-<<<<<<< HEAD
-use factory::Factories;
+use factory::{Factories, VmFactory};
 use header::{BlockNumber, Header};
 use io::IoChannel;
-=======
-use factory::{Factories, VmFactory};
-use header::{BlockNumber, Header, Seal};
-use io::*;
->>>>>>> 01d9bff3
 use log_entry::LocalizedLogEntry;
 use miner::{Miner, MinerService};
 use parking_lot::{Mutex, RwLock};
@@ -247,7 +235,6 @@
 	) -> Result<Importer, ::error::Error> {
 		let block_queue = BlockQueue::new(config.queue.clone(), engine.clone(), message_channel.clone(), config.verifier_type.verifying_seal());
 
-<<<<<<< HEAD
 		Ok(Importer {
 			import_lock: Mutex::new(()),
 			verifier: verification::new(config.verifier_type.clone()),
@@ -258,14 +245,6 @@
 			engine,
 		})
 	}
-=======
-		let trie_factory = TrieFactory::new(trie_spec);
-		let factories = Factories {
-			vm: VmFactory::new(config.vm_type.clone(), config.jump_table_size),
-			trie: trie_factory,
-			accountdb: Default::default(),
-		};
->>>>>>> 01d9bff3
 
 	fn calculate_enacted_retracted(&self, import_results: &[ImportRoute]) -> (Vec<H256>, Vec<H256>) {
 		fn map_to_vec(map: Vec<(H256, bool)>) -> Vec<H256> {
@@ -716,7 +695,7 @@
 
 		let trie_factory = TrieFactory::new(trie_spec);
 		let factories = Factories {
-			vm: EvmFactory::new(config.vm_type.clone(), config.jump_table_size),
+			vm: VmFactory::new(config.vm_type.clone(), config.jump_table_size),
 			trie: trie_factory,
 			accountdb: Default::default(),
 		};
@@ -2047,55 +2026,9 @@
 	}
 }
 
-<<<<<<< HEAD
 impl ScheduleInfo for Client {
 	fn latest_schedule(&self) -> Schedule {
 		self.engine.schedule(self.latest_env_info().number)
-=======
-	fn reopen_block(&self, block: ClosedBlock) -> OpenBlock {
-		let engine = &*self.engine;
-		let mut block = block.reopen(engine);
-		let max_uncles = engine.maximum_uncle_count(block.header().number());
-		if block.uncles().len() < max_uncles {
-			let chain = self.chain.read();
-			let h = chain.best_block_hash();
-			// Add new uncles
-			let uncles = chain
-				.find_uncle_hashes(&h, engine.maximum_uncle_age())
-				.unwrap_or_else(Vec::new);
-
-			for h in uncles {
-				if !block.uncles().iter().any(|header| header.hash() == h) {
-					let uncle = chain.block_header(&h).expect("find_uncle_hashes only returns hashes for existing headers; qed");
-					block.push_uncle(uncle).expect("pushing up to maximum_uncle_count;
-												push_uncle is not ok only if more than maximum_uncle_count is pushed;
-												so all push_uncle are Ok;
-												qed");
-					if block.uncles().len() >= max_uncles { break }
-				}
-			}
-
-		}
-		block
-	}
-
-	fn vm_factory(&self) -> &VmFactory {
-		&self.factories.vm
-	}
-
-	fn broadcast_proposal_block(&self, block: SealedBlock) {
-		self.notify(|notify| {
-			notify.new_blocks(
-				vec![],
-				vec![],
-				vec![],
-				vec![],
-				vec![],
-				vec![block.rlp_bytes()],
-				0,
-			);
-		});
->>>>>>> 01d9bff3
 	}
 }
 
@@ -2152,7 +2085,7 @@
 }
 
 impl MiningBlockChainClient for Client {
-	fn vm_factory(&self) -> &EvmFactory {
+	fn vm_factory(&self) -> &VmFactory {
 		&self.factories.vm
 	}
 }
